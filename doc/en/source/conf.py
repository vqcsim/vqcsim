import textwrap

project = "Qulacs"

language = "en"
locale_dirs = ["locale/"]

# The `extensions` list should already be in here from `sphinx-quickstart`
extensions = [
    # there may be others here already, e.g. 'sphinx.ext.mathjax'
    "breathe",
    "exhale",
    "myst_parser",
    "nbsphinx",
    "sphinx.ext.mathjax",
    "sphinx_copybutton",
    "sphinx.ext.napoleon",
    "sphinx.ext.autodoc",
    "sphinx.ext.graphviz",
    "sphinx.ext.inheritance_diagram",
]

exclude_patterns = ["_build", "**.ipynb_checkpoints"]
nbsphinx_allow_errors = True
myst_enable_extensions = [
    "dollarmath",
]

# source files for shpinx
source_suffix = {
    ".rst": "restructuredtext",
    ".txt": "markdown",
    ".md": "markdown",
}

# Setup the breathe extension
breathe_projects = {"Docs": "./xml"}

breathe_default_project = "Docs"

# Setup the exhale extension
exhale_args = {
    # These arguments are required
    "containmentFolder": "./api",
    "rootFileName": "cpp_library_root.rst",
    "rootFileTitle": "C++ API Reference",
    "doxygenStripFromPath": "..",
    # Suggested optional arguments
    "createTreeView": True,
    # TIP: if using the sphinx-bootstrap-theme, you need
    # "treeViewIsBootstrap": True,
    "exhaleExecutesDoxygen": True,
    "exhaleDoxygenStdin": "INPUT = ../../../src/cppsim ../../../src/vqcsim \n \
        FILE_PATTERNS          = *.hpp \n \
        WARN_IF_UNDOCUMENTED   = NO \n \
        ENABLE_PREPROCESSING   = YES \n \
        MACRO_EXPANSION        = YES \n \
        PREDEFINED             += __attribute__(x)= \n \
        PREDEFINED             += DllExport= \n \
        OUTPUT_LANGUAGE = English \n \
        GENERATE_LEGEND        = YES \n \
        GRAPHICAL_HIERARCHY    = YES \n \
        CLASS_GRAPH            = YES \n \
        HIDE_UNDOC_RELATIONS   = YES\n \
        CLASS_DIAGRAMS         = YES\n",
}

# Tell sphinx what the primary language being documented is.
# primary_domain = 'cpp'

# Tell sphinx what the pygments highlight language should be.
# highlight_language = 'cpp'

#

# on_rtd is whether we are on readthedocs.org, this line of code grabbed from docs.readthedocs.org
import os

on_rtd = os.environ.get("READTHEDOCS", None) == "True"

if not on_rtd:  # only import and set the theme if we're building docs locally
    import sphinx_rtd_theme

    html_theme = "sphinx_rtd_theme"
    html_theme_path = [sphinx_rtd_theme.get_html_theme_path()]


html_theme_options = {
    # 'canonical_url': '',
    # 'analytics_id': 'UA-XXXXXXX-1',  #  Provided by Google in your dashboard
    "logo_only": False,
    # 'display_version': True,
    "prev_next_buttons_location": "bottom",
    "style_external_links": False,
    # 'vcs_pageview_mode': '',
    "style_nav_header_background": "#004659",
    # Toc options
    "collapse_navigation": True,
    "sticky_navigation": True,
    "navigation_depth": 2,
    "includehidden": True,
    "titles_only": False,
}

templates_path = ["_templates"]
html_static_path = ["_static"]

copyright = "2018 Qulacs Authors"
<<<<<<< HEAD
version = "0.5.3"
=======
version = "0.5.4"
>>>>>>> 00c800dc
<|MERGE_RESOLUTION|>--- conflicted
+++ resolved
@@ -106,8 +106,4 @@
 html_static_path = ["_static"]
 
 copyright = "2018 Qulacs Authors"
-<<<<<<< HEAD
-version = "0.5.3"
-=======
-version = "0.5.4"
->>>>>>> 00c800dc
+version = "0.5.4"