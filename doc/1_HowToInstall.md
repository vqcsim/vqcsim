--- conflicted
+++ resolved
@@ -129,11 +129,7 @@
 
 #### GCC
 ```sh
-<<<<<<< HEAD
-g++ -I ./<qulacs_path>/include -L ./<qulacs_path>/lib <your_code>.cpp -lcsim_static -lcppsim_static
-=======
 nvcc -O2 -I ./<qulacs_path>/include -L ./<qulacs_path>/lib <your_code>.cu -lcppsim_static -lcsim_static -lgpusim_static -D _USE_GPU -lcublas  -Xcompiler -fopenmp 
->>>>>>> 8d16f20f
 ```
 
 #### MSVC
