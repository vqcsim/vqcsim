mkdir visualstudio
cd visualstudio
<<<<<<< HEAD
cmake -G "Visual Studio 16 2019" -D USE_GPU:STR=No ..
=======
cmake -G "Visual Studio 16 2019" -A "x64" -D USE_GPU:STR=No -D USE_MPI:STR=No ..
>>>>>>> 8cedba7b
cd ..
cmake --build ./visualstudio --target ALL_BUILD --config Release
cmake --build ./visualstudio --target python --config Release
<|MERGE_RESOLUTION|>--- conflicted
+++ resolved
@@ -1,10 +1,6 @@
 mkdir visualstudio
 cd visualstudio
-<<<<<<< HEAD
-cmake -G "Visual Studio 16 2019" -D USE_GPU:STR=No ..
-=======
-cmake -G "Visual Studio 16 2019" -A "x64" -D USE_GPU:STR=No -D USE_MPI:STR=No ..
->>>>>>> 8cedba7b
+cmake -G "Visual Studio 16 2019" -A "x64" -D USE_GPU:STR=No ..
 cd ..
 cmake --build ./visualstudio --target ALL_BUILD --config Release
 cmake --build ./visualstudio --target python --config Release
