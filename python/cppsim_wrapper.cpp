#include <pybind11/pybind11.h>
#include <pybind11/stl.h>
#include <pybind11/complex.h>
#include <pybind11/operators.h>
#include <pybind11/eigen.h>
#include <pybind11/functional.h>

#ifndef _MSC_VER
extern "C" {
#include <csim/update_ops.h>
#include <csim/memory_ops.h>
#include <csim/stat_ops.h>
}
#else
#include <csim/update_ops.h>
#include <csim/memory_ops.h>
#include <csim/stat_ops.h>
#endif

#include <cppsim/observable.hpp>
#include <cppsim/pauli_operator.hpp>
#include <cppsim/general_quantum_operator.hpp>
#include <cppsim/state.hpp>
#include <cppsim/state_dm.hpp>
#include <cppsim/gate_factory.hpp>
#include <cppsim/gate_matrix.hpp>
#include <cppsim/gate_merge.hpp>
#include <cppsim/circuit.hpp>
#include <cppsim/circuit_optimizer.hpp>
#include <cppsim/simulator.hpp>
#include <vqcsim/causalcone_simulator.hpp>
#include <cppsim/noisesimulator.hpp>
#include <cppsim/utility.hpp>

#ifdef _USE_GPU
#include <cppsim/state_gpu.hpp>
#endif

#include <vqcsim/parametric_gate.hpp>
#include <vqcsim/parametric_gate_factory.hpp>
#include <vqcsim/parametric_circuit.hpp>
#include <vqcsim/GradCalculator.hpp>

#ifdef _USE_MPI
#include <mpisim/noisesimulatorMPI.hpp>
#include <mpisim/GradCalculatorMPI.hpp>
#endif

namespace py = pybind11;
PYBIND11_MODULE(qulacs, m) {
    m.doc() = "cppsim python interface";

    py::class_<PauliOperator>(m, "PauliOperator")
        .def(py::init<std::complex<double>>(), "Constructor", py::arg("coef"))
        .def(py::init<std::string, std::complex<double>>(), "Constructor", py::arg("pauli_string"), py::arg("coef"))
        //.def(py::init<std::vector<unsigned int>&, std::string, std::complex<double>>(), "Constructor")
        //.def(py::init<std::vector<unsigned int>&, std::vector<unsigned int>&, std::complex<double>>(), "Constructor")
        //.def(py::init<std::vector<unsigned int>&, std::complex<double>>(), "Constructor")
        .def("get_index_list", &PauliOperator::get_index_list,"Get list of target qubit indices")
        .def("get_pauli_id_list", &PauliOperator::get_pauli_id_list, "Get list of Pauli IDs (I,X,Y,Z) = (0,1,2,3)")
        .def("get_coef", &PauliOperator::get_coef, "Get coefficient of Pauli term")
        .def("add_single_Pauli", &PauliOperator::add_single_Pauli, "Add Pauli operator to this term", py::arg("index"), py::arg("pauli_string"))
        .def("get_expectation_value", &PauliOperator::get_expectation_value, "Get expectation value", py::arg("state"))
        .def("get_transition_amplitude", &PauliOperator::get_transition_amplitude, "Get transition amplitude", py::arg("state_bra"), py::arg("state_ket"))
        .def("copy", &PauliOperator::copy, pybind11::return_value_policy::take_ownership, "Create copied instance of Pauli operator class")
        .def("get_pauli_string", &PauliOperator::get_pauli_string, "get pauli string")
        ;

    py::class_<GeneralQuantumOperator>(m, "GeneralQuantumOperator")
        .def(py::init<unsigned int>(), "Constructor", py::arg("qubit_count"))
        // .def(py::init<std::string>())
        .def("add_operator", (void (GeneralQuantumOperator::*)(const PauliOperator*)) &GeneralQuantumOperator::add_operator, "Add Pauli operator", py::arg("pauli_operator"))
        .def("add_operator", (void (GeneralQuantumOperator::*)(std::complex<double> coef, std::string))&GeneralQuantumOperator::add_operator, "Add Pauli operator", py::arg("coef"), py::arg("pauli_string"))
        .def("is_hermitian", &GeneralQuantumOperator::is_hermitian, "Get is Herimitian")
        .def("get_qubit_count", &GeneralQuantumOperator::get_qubit_count, "Get qubit count")
        .def("get_state_dim", &GeneralQuantumOperator::get_state_dim, "Get state dimension")
        .def("get_term_count", &GeneralQuantumOperator::get_term_count, "Get count of Pauli terms")
        //.def("get_term", &GeneralQuantumOperator::get_term, pybind11::return_value_policy::take_ownership)
        .def("get_term",[](const GeneralQuantumOperator& quantum_operator, const unsigned int index) {
            return quantum_operator.get_term(index)->copy();
        }, pybind11::return_value_policy::take_ownership, "Get Pauli term", py::arg("index"))
        .def("get_expectation_value", &GeneralQuantumOperator::get_expectation_value, "Get expectation value", py::arg("state"))
        .def("get_transition_amplitude", &GeneralQuantumOperator::get_transition_amplitude, "Get transition amplitude", py::arg("state_bra"), py::arg("state_ket"))
        .def("__str__", &GeneralQuantumOperator::to_string, "to string")
        //.def_static("get_split_GeneralQuantumOperator", &(GeneralQuantumOperator::get_split_observable));
        ;
    auto mquantum_operator = m.def_submodule("quantum_operator");
    mquantum_operator.def("create_quantum_operator_from_openfermion_file", &quantum_operator::create_general_quantum_operator_from_openfermion_file, pybind11::return_value_policy::take_ownership);
    mquantum_operator.def("create_quantum_operator_from_openfermion_text", &quantum_operator::create_general_quantum_operator_from_openfermion_text, pybind11::return_value_policy::take_ownership);
    mquantum_operator.def("create_split_quantum_operator", &quantum_operator::create_split_general_quantum_operator, pybind11::return_value_policy::take_ownership);

    py::class_<HermitianQuantumOperator, GeneralQuantumOperator>(m, "Observable")
        .def(py::init<unsigned int>(), "Constructor", py::arg("qubit_count"))
        // .def(py::init<std::string>())
        .def("add_operator", (void (HermitianQuantumOperator::*)(const PauliOperator*)) &HermitianQuantumOperator::add_operator, "Add Pauli operator", py::arg("pauli_operator"))
        .def("add_operator", (void (HermitianQuantumOperator::*)(std::complex<double> coef, std::string))&HermitianQuantumOperator::add_operator, "Add Pauli operator", py::arg("coef"), py::arg("string"))
        .def("get_qubit_count", &HermitianQuantumOperator::get_qubit_count, "Get qubit count")
        .def("get_state_dim", &HermitianQuantumOperator::get_state_dim, "Get state dimension")
        .def("get_term_count", &HermitianQuantumOperator::get_term_count, "Get count of Pauli terms")
        //.def("get_term", &HermitianQuantumOperator::get_term, pybind11::return_value_policy::take_ownership)
        .def("get_term",[](const HermitianQuantumOperator& quantum_operator, const unsigned int index) {
            return quantum_operator.get_term(index)->copy();
        }, pybind11::return_value_policy::take_ownership, "Get Pauli term", py::arg("index"))
        // .def("get_expectation_value", &HermitianQuantumOperator::get_expectation_value)
        .def("get_expectation_value", [](const HermitianQuantumOperator& observable, const QuantumStateBase* state) {
                                          double res = observable.get_expectation_value(state).real();
                                          return res;}, "Get expectation value", py::arg("state"))
        .def("get_transition_amplitude", &HermitianQuantumOperator::get_transition_amplitude, "Get transition amplitude", py::arg("state_bra"), py::arg("state_ket"))
        //.def_static("get_split_Observable", &(HermitianQuantumOperator::get_split_observable));
        .def("add_random_operator", &HermitianQuantumOperator::add_random_operator, "Add random pauli operator", py::arg("operator_count"))
        .def("solve_ground_state_eigenvalue_by_arnoldi_method", &HermitianQuantumOperator::solve_ground_state_eigenvalue_by_arnoldi_method,
            "Compute ground state eigenvalue by arnoldi method", py::arg("state"), py::arg("iter_count"), py::arg("mu") = 0.0)
        .def("solve_ground_state_eigenvalue_by_power_method", &HermitianQuantumOperator::solve_ground_state_eigenvalue_by_arnoldi_method,
            "Compute ground state eigenvalue by power method", py::arg("state"), py::arg("iter_count"), py::arg("mu") = 0.0)
        .def("apply_to_state", &HermitianQuantumOperator::apply_to_state, "Apply observable to `state_to_be_multiplied`. The result is stored into `dst_state`.",
            py::arg("work_state"), py::arg("state_to_be_multiplied"), py::arg("dst_state"))
        .def("__str__", &HermitianQuantumOperator::to_string, "to string")
        ;
    auto mobservable = m.def_submodule("observable");
    mobservable.def("create_observable_from_openfermion_file", &observable::create_observable_from_openfermion_file, pybind11::return_value_policy::take_ownership);
    mobservable.def("create_observable_from_openfermion_text", &observable::create_observable_from_openfermion_text, pybind11::return_value_policy::take_ownership);
    mobservable.def("create_split_observable", &observable::create_split_observable, pybind11::return_value_policy::take_ownership);


    py::class_<QuantumStateBase>(m, "QuantumStateBase");
    py::class_<QuantumState, QuantumStateBase>(m, "QuantumState")
        .def(py::init<unsigned int>(), "Constructor", py::arg("qubit_count"))
        .def("set_zero_state", &QuantumState::set_zero_state, "Set state to |0>")
        .def("set_computational_basis", &QuantumState::set_computational_basis, "Set state to computational basis", py::arg("index"))
        .def("set_Haar_random_state", (void (QuantumState::*)(void))&QuantumState::set_Haar_random_state, "Set Haar random state")
        .def("set_Haar_random_state", (void (QuantumState::*)(UINT))&QuantumState::set_Haar_random_state, "Set Haar random state", py::arg("seed"))
        .def("get_zero_probability", &QuantumState::get_zero_probability, "Get probability with which we obtain 0 when we measure a qubit", py::arg("index"))
        .def("get_marginal_probability", &QuantumState::get_marginal_probability, "Get merginal probability for measured values", py::arg("measured_value"))
        .def("get_entropy", &QuantumState::get_entropy, "Get entropy")
        .def("get_squared_norm", &QuantumState::get_squared_norm, "Get squared norm")
        .def("normalize", &QuantumState::normalize, "Normalize quantum state", py::arg("squared_norm"))
        .def("allocate_buffer", &QuantumState::allocate_buffer, pybind11::return_value_policy::automatic_reference, "Allocate buffer with the same size")
        //.def("copy", &QuantumState::copy, pybind11::return_value_policy::automatic_reference)
        .def("copy", &QuantumState::copy, "Create copied instance")
        .def("load", (void (QuantumState::*)(const QuantumStateBase*))&QuantumState::load, "Load quantum state vector", py::arg("state"))
        .def("load", (void (QuantumState::*)(const std::vector<CPPCTYPE>&))&QuantumState::load, "Load quantum state vector", py::arg("state"))
        .def("get_device_name", &QuantumState::get_device_name, "Get allocated device name")
        //.def("data_cpp", &QuantumState::data_cpp)
        //.def("data_c", &QuantumState::data_c)
        .def("add_state", &QuantumState::add_state, "Add state vector to this state", py::arg("state"))
        .def("multiply_coef", &QuantumState::multiply_coef, "Multiply coefficient to this state", py::arg("coef"))
        .def("multiply_elementwise_function", &QuantumState::multiply_elementwise_function, "Multiply elementwise function", py::arg("func"))
        .def("get_classical_value", &QuantumState::get_classical_value, "Get classical value", py::arg("index"))
        .def("set_classical_value", &QuantumState::set_classical_value, "Set classical value", py::arg("index"), py::arg("value"))
        .def("to_string",&QuantumState::to_string, "Get string representation")
        .def("sampling", (std::vector<ITYPE> (QuantumState::*)(UINT))&QuantumState::sampling, "Sampling measurement results", py::arg("count"))
        .def("sampling", (std::vector<ITYPE>(QuantumState::*)(UINT, UINT))&QuantumState::sampling, "Sampling measurement results", py::arg("count"), py::arg("seed"))

        .def("get_vector", [](const QuantumState& state) {
        Eigen::VectorXcd vec = Eigen::Map<Eigen::VectorXcd>(state.data_cpp(), state.dim);
        return vec;
        }, "Get state vector")
        .def("get_qubit_count", [](const QuantumState& state) -> unsigned int {return (unsigned int) state.qubit_count; }, "Get qubit count")
        .def("__repr__", [](const QuantumState &p) {return p.to_string();});
        ;

        m.def("StateVector", [](const unsigned int qubit_count) {
            auto ptr = new QuantumState(qubit_count);
            return ptr;
        }, "StateVector");

    py::class_<DensityMatrix, QuantumStateBase>(m, "DensityMatrix")
        .def(py::init<unsigned int>(), "Constructor", py::arg("qubit_count"))
        .def("set_zero_state", &DensityMatrix::set_zero_state, "Set state to |0>")
        .def("set_computational_basis", &DensityMatrix::set_computational_basis, "Set state to computational basis", py::arg("index"))
        .def("set_Haar_random_state", (void (DensityMatrix::*)(void))&DensityMatrix::set_Haar_random_state, "Set Haar random state")
        .def("set_Haar_random_state", (void (DensityMatrix::*)(UINT))&DensityMatrix::set_Haar_random_state, "Set Haar random state", py::arg("seed"))
        .def("get_zero_probability", &DensityMatrix::get_zero_probability, "Get probability with which we obtain 0 when we measure a qubit", py::arg("index"))
        .def("get_marginal_probability", &DensityMatrix::get_marginal_probability, "Get merginal probability for measured values", py::arg("measured_value"))
        .def("get_entropy", &DensityMatrix::get_entropy, "Get entropy")
        .def("get_squared_norm", &DensityMatrix::get_squared_norm, "Get squared norm")
        .def("normalize", &DensityMatrix::normalize, "Normalize quantum state", py::arg("squared_norm"))
        .def("allocate_buffer", &DensityMatrix::allocate_buffer, pybind11::return_value_policy::automatic_reference, "Allocate buffer with the same size")
        .def("copy", &DensityMatrix::copy, "Create copied insntace")
        .def("load", (void (DensityMatrix::*)(const QuantumStateBase*))&DensityMatrix::load, "Load quantum state vector", py::arg("state"))
        .def("load", (void (DensityMatrix::*)(const std::vector<CPPCTYPE>&))&DensityMatrix::load, "Load quantum state vector or density matrix", py::arg("state"))
        .def("load", (void (DensityMatrix::*)(const ComplexMatrix&))&DensityMatrix::load, "Load density matrix", py::arg("state"))
        .def("get_device_name", &DensityMatrix::get_device_name, "Get allocated device name")
        //.def("data_cpp", &DensityMatrix::data_cpp)
        //.def("data_c", &DensityMatrix::data_c)
        .def("add_state", &DensityMatrix::add_state, "Add state vector to this state", py::arg("state"))
        .def("multiply_coef", &DensityMatrix::multiply_coef, "Multiply coefficient to this state", py::arg("coef"))
        .def("get_classical_value", &DensityMatrix::get_classical_value, "Get classical value", py::arg("index"))
        .def("set_classical_value", &DensityMatrix::set_classical_value, "Set classical value", py::arg("index"), py::arg("value"))
        .def("to_string", &QuantumState::to_string, "Get string representation")
        .def("sampling", (std::vector<ITYPE>(DensityMatrix::*)(UINT))&DensityMatrix::sampling, "Sampling measurement results", py::arg("count"))
        .def("sampling", (std::vector<ITYPE>(DensityMatrix::*)(UINT, UINT))&DensityMatrix::sampling, "Sampling measurement results", py::arg("count"), py::arg("seed"))

        .def("get_matrix", [](const DensityMatrix& state) {
            Eigen::MatrixXcd mat(state.dim, state.dim);
            CTYPE* ptr = state.data_c();
            for (ITYPE y = 0; y < state.dim; ++y) {
                for (ITYPE x = 0; x < state.dim; ++x) {
                    mat(y, x) = ptr[y*state.dim + x];
                }
            }
            return mat;
        }, "Get density matrix")
        .def("__repr__", [](const DensityMatrix &p) {return p.to_string(); });
        ;

#ifdef _USE_GPU
    py::class_<QuantumStateGpu, QuantumStateBase>(m, "QuantumStateGpu")
        .def(py::init<unsigned int>(), "Constructor", py::arg("qubit_count"))
        .def(py::init<unsigned int, unsigned int>(), "Constructor", py::arg("qubit_count"), py::arg("gpu_id"))
        .def("set_zero_state", &QuantumStateGpu::set_zero_state, "Set state to |0>")
        .def("set_computational_basis", &QuantumStateGpu::set_computational_basis, "Set state to computational basis", py::arg("index"))
        .def("set_Haar_random_state", (void (QuantumStateGpu::*)(void))&QuantumStateGpu::set_Haar_random_state, "Set Haar random state")
        .def("set_Haar_random_state", (void (QuantumStateGpu::*)(UINT))&QuantumStateGpu::set_Haar_random_state, "Set Haar random state", py::arg("seed"))
        .def("get_zero_probability", &QuantumStateGpu::get_zero_probability, "Get probability with which we obtain 0 when we measure a qubit", py::arg("index"))
        .def("get_marginal_probability", &QuantumStateGpu::get_marginal_probability, "Get merginal probability for measured values", py::arg("measured_value"))
        .def("get_entropy", &QuantumStateGpu::get_entropy, "Get entropy")
        .def("get_squared_norm", &QuantumStateGpu::get_squared_norm, "Get squared norm")
        .def("normalize", &QuantumStateGpu::normalize, "Normalize quantum state", py::arg("squared_norm"))
        .def("allocate_buffer", &QuantumStateGpu::allocate_buffer, pybind11::return_value_policy::automatic_reference, "Allocate buffer with the same size")
        //.def("copy", &QuantumStateGpu::copy, pybind11::return_value_policy::automatic_reference)
        .def("copy", &QuantumStateGpu::copy, "Create copied insntace")
        .def("load", (void (QuantumStateGpu::*)(const QuantumStateBase*))&QuantumStateGpu::load, "Load quantum state vector", py::arg("state"))
        .def("load", (void (QuantumStateGpu::*)(const std::vector<CPPCTYPE>&))&QuantumStateGpu::load, "Load quantum state vector", py::arg("state"))
        .def("get_device_name", &QuantumStateGpu::get_device_name, "Get allocated device name")
        //.def("data_cpp", &QuantumStateGpu::data_cpp)
        //.def("data_c", &QuantumStateGpu::data_c)
        .def("add_state", &QuantumStateGpu::add_state, "Add state vector to this state", py::arg("state"))
        .def("multiply_coef", &QuantumStateGpu::multiply_coef, "Multiply coefficient to this state", py::arg("coef"))
        .def("multiply_elementwise_function", &QuantumStateGpu::multiply_elementwise_function, "Multiply elementwise function", py::arg("func"))
        .def("get_classical_value", &QuantumStateGpu::get_classical_value, "Get classical value", py::arg("index"))
        .def("set_classical_value", &QuantumStateGpu::set_classical_value, "Set classical value", py::arg("index"), py::arg("value"))
        .def("to_string", &QuantumStateGpu::to_string, "Get string representation")
        .def("sampling", (std::vector<ITYPE>(QuantumStateGpu::*)(UINT))&QuantumStateGpu::sampling, "Sampling measurement results", py::arg("count"))
        .def("sampling", (std::vector<ITYPE>(QuantumStateGpu::*)(UINT, UINT))&QuantumStateGpu::sampling, "Sampling measurement results", py::arg("count"), py::arg("seed"))
        .def("get_vector", [](const QuantumStateGpu& state) {
            Eigen::VectorXcd vec = Eigen::Map<Eigen::VectorXcd>(state.duplicate_data_cpp(), state.dim);
            return vec;
        }, pybind11::return_value_policy::take_ownership, "Get state vector")
        .def("get_qubit_count", [](const QuantumStateGpu& state) -> unsigned int {return (unsigned int) state.qubit_count; }, "Get qubit count")
        .def("__repr__", [](const QuantumStateGpu &p) {return p.to_string(); });
        ;
        m.def("StateVectorGpu", [](const unsigned int qubit_count) {
            auto ptr = new QuantumStateGpu(qubit_count);
            return ptr;
        }, "StateVectorGpu");

#endif

    auto mstate = m.def_submodule("state");
    //using namespace state;
#ifdef _USE_GPU
    mstate.def("inner_product", py::overload_cast<const QuantumStateGpu*, const QuantumStateGpu*>(&state::inner_product), "Get inner product", py::arg("state_bra"), py::arg("state_ket"));
#endif
    mstate.def("inner_product", py::overload_cast<const QuantumState*, const QuantumState*>(&state::inner_product), "Get inner product", py::arg("state_bra"), py::arg("state_ket"));
    //mstate.def("inner_product", &state::inner_product);
    mstate.def("tensor_product", &state::tensor_product, pybind11::return_value_policy::take_ownership, "Get tensor product of states", py::arg("state_left"), py::arg("state_right"));
    mstate.def("permutate_qubit", &state::permutate_qubit, pybind11::return_value_policy::take_ownership, "Permutate qubits from state", py::arg("state"), py::arg("order"));
    mstate.def("drop_qubit", &state::drop_qubit, pybind11::return_value_policy::take_ownership, "Drop qubits from state", py::arg("state"), py::arg("target"), py::arg("projection"));

    py::class_<QuantumGateBase>(m, "QuantumGateBase")
        .def("update_quantum_state", &QuantumGateBase::update_quantum_state, "Update quantum state", py::arg("state"))
        .def("copy",&QuantumGateBase::copy, pybind11::return_value_policy::take_ownership, "Create copied instance")
        .def("to_string", &QuantumGateBase::to_string, "Get string representation")
        .def("get_matrix", [](const QuantumGateBase& gate) {
            ComplexMatrix mat;
            gate.set_matrix(mat);
            return mat;
        }, "Get gate matrix")
        .def("__repr__", [](const QuantumGateBase &p) {return p.to_string(); })
        .def("get_target_index_list", &QuantumGateBase::get_target_index_list, "Get target qubit index list")
        .def("get_control_index_list", &QuantumGateBase::get_control_index_list, "Get control qubit index list")
        .def("get_name", &QuantumGateBase::get_name, "Get gate name")
        .def("is_commute", &QuantumGateBase::is_commute, "Check this gate commutes with a given gate", py::arg("gate"))
        .def("is_Pauli", &QuantumGateBase::is_Pauli, "Check this gate is element of Pauli group")
        .def("is_Clifford", &QuantumGateBase::is_Clifford, "Check this gate is element of Clifford group")
        .def("is_Gaussian", &QuantumGateBase::is_Gaussian, "Check this gate is element of Gaussian group")
        .def("is_parametric", &QuantumGateBase::is_parametric, "Check this gate is parametric gate")
        .def("is_diagonal", &QuantumGateBase::is_diagonal, "Check the gate matrix is diagonal")
        ;

    py::class_<QuantumGateMatrix,QuantumGateBase>(m, "QuantumGateMatrix")
        .def("update_quantum_state", &QuantumGateMatrix::update_quantum_state, "Update quantum state", py::arg("state"))
        .def("add_control_qubit", &QuantumGateMatrix::add_control_qubit, "Add control qubit", py::arg("index"), py::arg("control_value"))
        .def("multiply_scalar", &QuantumGateMatrix::multiply_scalar, "Multiply scalar value to gate matrix", py::arg("value"))
        .def("copy", &QuantumGateMatrix::copy, pybind11::return_value_policy::take_ownership, "Create copied instance")
        .def("to_string", &QuantumGateMatrix::to_string, "Get string representation")

        .def("get_matrix", [](const QuantumGateMatrix& gate) {
        ComplexMatrix mat;
        gate.set_matrix(mat);
        return mat;
        }, "Get gate matrix")
        .def("__repr__", [](const QuantumGateMatrix &p) {return p.to_string(); });
        ;

    auto mgate = m.def_submodule("gate");
    mgate.def("Identity", &gate::Identity, pybind11::return_value_policy::take_ownership, "Create identity gate", py::arg("index"));
    mgate.def("X", &gate::X, pybind11::return_value_policy::take_ownership, "Create Pauli-X gate", py::arg("index"));
    mgate.def("Y", &gate::Y, pybind11::return_value_policy::take_ownership, "Create Pauli-Y gate", py::arg("index"));
    mgate.def("Z", &gate::Z, pybind11::return_value_policy::take_ownership, "Create Pauli-Z gate", py::arg("index"));
    mgate.def("H", &gate::H, pybind11::return_value_policy::take_ownership, "Create Hadamard gate", py::arg("index"));
    mgate.def("S", &gate::S, pybind11::return_value_policy::take_ownership, "Create pi/4-phase gate", py::arg("index"));
    mgate.def("Sdag", &gate::Sdag, pybind11::return_value_policy::take_ownership, "Create adjoint of pi/4-phase gate", py::arg("index"));
    mgate.def("T", &gate::T, pybind11::return_value_policy::take_ownership, "Create pi/8-phase gate", py::arg("index"));
    mgate.def("Tdag", &gate::Tdag, pybind11::return_value_policy::take_ownership, "Create adjoint of pi/8-phase gate", py::arg("index"));
    mgate.def("sqrtX", &gate::sqrtX, pybind11::return_value_policy::take_ownership, "Create pi/4 Pauli-X rotation gate", py::arg("index"));
    mgate.def("sqrtXdag", &gate::sqrtXdag, pybind11::return_value_policy::take_ownership, "Create adjoint of pi/4 Pauli-X rotation gate", py::arg("index"));
    mgate.def("sqrtY", &gate::sqrtY, pybind11::return_value_policy::take_ownership, "Create pi/4 Pauli-Y rotation gate", py::arg("index"));
    mgate.def("sqrtYdag", &gate::sqrtYdag, pybind11::return_value_policy::take_ownership, "Create adjoint of pi/4 Pauli-Y rotation gate", py::arg("index"));
    mgate.def("P0", &gate::P0, pybind11::return_value_policy::take_ownership, "Create projection gate to |0> subspace", py::arg("index"));
    mgate.def("P1", &gate::P1, pybind11::return_value_policy::take_ownership, "Create projection gate to |1> subspace", py::arg("index"));

    mgate.def("U1", &gate::U1, pybind11::return_value_policy::take_ownership, "Create QASM U1 gate", py::arg("index"), py::arg("lambda"));
    mgate.def("U2", &gate::U2, pybind11::return_value_policy::take_ownership, "Create QASM U2 gate", py::arg("index"), py::arg("phi"), py::arg("lambda"));
    mgate.def("U3", &gate::U3, pybind11::return_value_policy::take_ownership, "Create QASM U3 gate", py::arg("index"), py::arg("theta"), py::arg("phi"), py::arg("lambda"));

    mgate.def("RX", &gate::RX, pybind11::return_value_policy::take_ownership, "Create Pauli-X rotation gate", py::arg("index"), py::arg("angle"));
    mgate.def("RY", &gate::RY, pybind11::return_value_policy::take_ownership, "Create Pauli-Y rotation gate", py::arg("index"), py::arg("angle"));
    mgate.def("RZ", &gate::RZ, pybind11::return_value_policy::take_ownership, "Create Pauli-Z rotation gate", py::arg("index"), py::arg("angle"));

    mgate.def("CNOT", [](UINT control_qubit_index, UINT target_qubit_index) {
        auto ptr = gate::CNOT(control_qubit_index, target_qubit_index);
        if (ptr == NULL) throw std::invalid_argument("Invalid argument passed to CNOT.");
        return ptr;
    }, pybind11::return_value_policy::take_ownership, "Create CNOT gate", py::arg("control"), py::arg("target"));
    mgate.def("CZ", [](UINT control_qubit_index, UINT target_qubit_index) {
        auto ptr = gate::CZ(control_qubit_index, target_qubit_index);
        if (ptr == NULL) throw std::invalid_argument("Invalid argument passed to CZ.");
        return ptr;
    }, pybind11::return_value_policy::take_ownership, "Create CZ gate", py::arg("control"), py::arg("target"));
    mgate.def("SWAP", [](UINT target_index1, UINT target_index2) {
        auto ptr = gate::SWAP(target_index1, target_index2);
        if (ptr == NULL) throw std::invalid_argument("Invalid argument passed to SWAP.");
        return ptr;
    }, pybind11::return_value_policy::take_ownership, "Create SWAP gate", py::arg("target1"), py::arg("target2")); 

    mgate.def("TOFFOLI", [](UINT control_index1, UINT control_index2, UINT target_index) {
        auto ptr = gate::X(target_index);
        if (ptr == NULL) throw std::invalid_argument("Invalid argument passed to TOFFOLI.");
        auto toffoli = gate::to_matrix_gate(ptr);
        toffoli->add_control_qubit(control_index1, 1);
        toffoli->add_control_qubit(control_index2, 1);
        delete ptr;
        return toffoli;
    }, pybind11::return_value_policy::take_ownership, "Create TOFFOLI gate", py::arg("control1"), py::arg("control2"), py::arg("target"));
    mgate.def("FREDKIN", [](UINT control_index, UINT target_index1, UINT target_index2) {
        auto ptr = gate::SWAP(target_index1, target_index2);
        if (ptr == NULL) throw std::invalid_argument("Invalid argument passed to FREDKIN.");
        auto fredkin = gate::to_matrix_gate(ptr);
        fredkin->add_control_qubit(control_index, 1);
        delete ptr;
        return fredkin;
    }, pybind11::return_value_policy::take_ownership, "Create FREDKIN gate", py::arg("control"), py::arg("target1"), py::arg("target2"));

    mgate.def("Pauli", [](std::vector<unsigned int> target_qubit_index_list, std::vector<unsigned int> pauli_ids) {
        if (target_qubit_index_list.size() != pauli_ids.size()) throw std::invalid_argument("Size of qubit list and pauli list must be equal.");
        auto ptr = gate::Pauli(target_qubit_index_list, pauli_ids);
        if (ptr == NULL) throw std::invalid_argument("Invalid argument passed to Pauli.");
        return ptr;
    }, pybind11::return_value_policy::take_ownership, "Create multi-qubit Pauli gate", py::arg("index_list"), py::arg("pauli_ids"));
    mgate.def("PauliRotation", [](std::vector<unsigned int> target_qubit_index_list, std::vector<unsigned int> pauli_ids, double angle) {
        if (target_qubit_index_list.size() != pauli_ids.size()) throw std::invalid_argument("Size of qubit list and pauli list must be equal.");
        auto ptr = gate::PauliRotation(target_qubit_index_list, pauli_ids, angle);
        if (ptr == NULL) throw std::invalid_argument("Invalid argument passed to PauliRotation.");
        return ptr;
    }, pybind11::return_value_policy::take_ownership, "Create multi-qubit Pauli rotation", py::arg("index_list"), py::arg("pauli_ids"), py::arg("angle"));

    //QuantumGateMatrix*(*ptr1)(unsigned int, ComplexMatrix) = &gate::DenseMatrix;
    //QuantumGateMatrix*(*ptr2)(std::vector<unsigned int>, ComplexMatrix) = &gate::DenseMatrix;
    mgate.def("DenseMatrix", [](unsigned int target_qubit_index, ComplexMatrix matrix) {
        if (matrix.rows() != 2 || matrix.cols() != 2) throw std::invalid_argument("matrix dims is not 2x2.");
        auto ptr = gate::DenseMatrix(target_qubit_index, matrix);
        if (ptr == NULL) throw std::invalid_argument("Invalid argument passed to DenseMatrix.");
        return ptr;
    }, pybind11::return_value_policy::take_ownership, "Create dense matrix gate", py::arg("index"), py::arg("matrix")); 
    mgate.def("DenseMatrix", [](std::vector<unsigned int> target_qubit_index_list, ComplexMatrix matrix) {
        const ITYPE dim = 1ULL << target_qubit_index_list.size();
        if (matrix.rows() != dim || matrix.cols() != dim) throw std::invalid_argument("matrix dims is not consistent.");
        auto ptr = gate::DenseMatrix(target_qubit_index_list, matrix);
        if (ptr == NULL) throw std::invalid_argument("Invalid argument passed to DenseMatrix.");
        return ptr;
    }, pybind11::return_value_policy::take_ownership, "Create dense matrix gate", py::arg("index_list"), py::arg("matrix")); 
    mgate.def("SparseMatrix", [](std::vector<unsigned int> target_qubit_index_list, SparseComplexMatrix matrix) {
        const ITYPE dim = 1ULL << target_qubit_index_list.size();
        if (matrix.rows() != dim || matrix.cols() != dim) throw std::invalid_argument("matrix dims is not consistent.");
        auto ptr = gate::SparseMatrix(target_qubit_index_list, matrix);
        if (ptr == NULL) throw std::invalid_argument("Invalid argument passed to SparseMatrix.");
        return ptr;
    }, pybind11::return_value_policy::take_ownership, "Create sparse matrix gate", py::arg("index_list"), py::arg("matrix")); 
    mgate.def("DiagonalMatrix", [](std::vector<unsigned int> target_qubit_index_list, ComplexVector diagonal_element) {
        const ITYPE dim = 1ULL << target_qubit_index_list.size();
        if (diagonal_element.size() != dim) throw std::invalid_argument("dim of diagonal elemet is not consistent.");
        auto ptr = gate::DiagonalMatrix(target_qubit_index_list, diagonal_element);
        if (ptr == NULL) throw std::invalid_argument("Invalid argument passed to SparseMatrix.");
        return ptr;
    }, pybind11::return_value_policy::take_ownership, "Create diagonal matrix gate", py::arg("index_list"), py::arg("diagonal_element"));

    mgate.def("RandomUnitary", [](std::vector<unsigned int> target_qubit_index_list) {
        auto ptr = gate::RandomUnitary(target_qubit_index_list);
        if (ptr == NULL) throw std::invalid_argument("Invalid argument passed to RandomUnitary.");
        return ptr;
    }, pybind11::return_value_policy::take_ownership, "Create random unitary gate", py::arg("index_list")); 
    mgate.def("ReversibleBoolean", [](std::vector<UINT> target_qubit_list, std::function<ITYPE(ITYPE,ITYPE)> function_py) {
        auto ptr = gate::ReversibleBoolean(target_qubit_list, function_py);
        if (ptr == NULL) throw std::invalid_argument("Invalid argument passed to ReversibleBoolean.");
        return ptr;
    }, pybind11::return_value_policy::take_ownership, "Create reversible boolean gate", py::arg("index_list"), py::arg("func"));
    mgate.def("StateReflection", [](const QuantumStateBase* reflection_state) {
        auto ptr = gate::StateReflection(reflection_state);
        if (ptr == NULL) throw std::invalid_argument("Invalid argument passed to StateReflection.");
        return ptr;
    }, pybind11::return_value_policy::take_ownership, "Create state reflection gate", py::arg("state"));

    mgate.def("BitFlipNoise", &gate::BitFlipNoise, pybind11::return_value_policy::take_ownership, "Create bit-flip noise", py::arg("index"), py::arg("prob"));
    mgate.def("DephasingNoise", &gate::DephasingNoise, pybind11::return_value_policy::take_ownership, "Create dephasing noise", py::arg("index"), py::arg("prob"));
    mgate.def("IndependentXZNoise", &gate::IndependentXZNoise, pybind11::return_value_policy::take_ownership, "Create independent XZ noise", py::arg("index"), py::arg("prob"));
    mgate.def("DepolarizingNoise", &gate::DepolarizingNoise, pybind11::return_value_policy::take_ownership, "Create depolarizing noise", py::arg("index"),py::arg("prob"));
    mgate.def("TwoQubitDepolarizingNoise", [](UINT target_index1, UINT target_index2, double probability) {
        auto ptr = gate::TwoQubitDepolarizingNoise(target_index1, target_index2, probability);
        if (ptr == NULL) throw std::invalid_argument("Invalid argument passed to TwoQubitDepolarizingNoise.");
        return ptr;
    }, pybind11::return_value_policy::take_ownership, "Create two-qubit depolarizing noise", py::arg("index1"), py::arg("index2"), py::arg("prob"));
    mgate.def("AmplitudeDampingNoise", &gate::AmplitudeDampingNoise, pybind11::return_value_policy::take_ownership, "Create amplitude damping noise", py::arg("index"), py::arg("prob"));
    mgate.def("Measurement", &gate::Measurement, pybind11::return_value_policy::take_ownership, "Create measurement gate", py::arg("index"), py::arg("register"));

    QuantumGateMatrix*(*ptr3)(const QuantumGateBase*, const QuantumGateBase*) = &gate::merge;
    mgate.def("merge", ptr3, pybind11::return_value_policy::take_ownership, "Merge two quantum gate", py::arg("gate1"), py::arg("gate2"));

    QuantumGateMatrix*(*ptr4)(std::vector<const QuantumGateBase*>) = &gate::merge;
    mgate.def("merge", ptr4, pybind11::return_value_policy::take_ownership, "Merge quantum gate list", py::arg("gate_list"));

    QuantumGateMatrix*(*ptr5)(const QuantumGateBase*, const QuantumGateBase*) = &gate::add;
    mgate.def("add", ptr5, pybind11::return_value_policy::take_ownership, "Add quantum gate matrices", py::arg("gate1"), py::arg("gate2"));

    QuantumGateMatrix*(*ptr6)(std::vector<const QuantumGateBase*>) = &gate::add;
    mgate.def("add", ptr6, pybind11::return_value_policy::take_ownership, "Add quantum gate matrices", py::arg("gate_list"));

    mgate.def("to_matrix_gate", &gate::to_matrix_gate, pybind11::return_value_policy::take_ownership, "Convert named gate to matrix gate", py::arg("gate"));
    mgate.def("Probabilistic", &gate::Probabilistic, pybind11::return_value_policy::take_ownership, "Create probabilistic gate", py::arg("prob_list"), py::arg("gate_list"));
    mgate.def("ProbabilisticInstrument", &gate::ProbabilisticInstrument, pybind11::return_value_policy::take_ownership, "Create probabilistic instrument gate", py::arg("prob_list"), py::arg("gate_list"), py::arg("register"));
    mgate.def("CPTP", &gate::CPTP, pybind11::return_value_policy::take_ownership, "Create completely-positive trace preserving map", py::arg("kraus_list"));
    mgate.def("CP", &gate::CP, pybind11::return_value_policy::take_ownership, "Create completely-positive map", py::arg("kraus_list"), py::arg("state_normalize"), py::arg("probability_normalize"), py::arg("assign_zero_if_not_matched"));
    mgate.def("Instrument", &gate::Instrument, pybind11::return_value_policy::take_ownership, "Create instruments", py::arg("kraus_list"), py::arg("register"));
    mgate.def("Adaptive", py::overload_cast<QuantumGateBase *, std::function<bool(const std::vector<unsigned int>&)>> (&gate::Adaptive), pybind11::return_value_policy::take_ownership, "Create adaptive gate", py::arg("gate"), py::arg("condition"));
    mgate.def("Adaptive",  py::overload_cast<QuantumGateBase *, std::function<bool(const std::vector<unsigned int>&, unsigned int)>, unsigned int> (&gate::Adaptive), pybind11::return_value_policy::take_ownership, "Create adaptive gate", py::arg("gate"), py::arg("condition"),py::arg("id"));

    py::class_<QuantumGate_SingleParameter, QuantumGateBase>(m, "QuantumGate_SingleParameter")
        .def("get_parameter_value", &QuantumGate_SingleParameter::get_parameter_value, "Get parameter value")
        .def("set_parameter_value", &QuantumGate_SingleParameter::set_parameter_value, "Set parameter value", py::arg("value"))
        .def("copy", &QuantumGate_SingleParameter::copy, pybind11::return_value_policy::take_ownership, "Create copied instance")
        ;
    mgate.def("ParametricRX", &gate::ParametricRX, pybind11::return_value_policy::take_ownership, "Create parametric Pauli-X rotation gate", py::arg("index"), py::arg("angle"));
    mgate.def("ParametricRY", &gate::ParametricRY, pybind11::return_value_policy::take_ownership, "Create parametric Pauli-Y rotation gate", py::arg("index"), py::arg("angle"));
    mgate.def("ParametricRZ", &gate::ParametricRZ, pybind11::return_value_policy::take_ownership, "Create parametric Pauli-Z rotation gate", py::arg("index"), py::arg("angle"));
    mgate.def("ParametricPauliRotation", [](std::vector<unsigned int> target_qubit_index_list, std::vector<unsigned int> pauli_ids, double angle) {
        auto ptr = gate::ParametricPauliRotation(target_qubit_index_list, pauli_ids, angle);
        if (ptr == NULL) throw std::invalid_argument("Invalid argument passed to ParametricPauliRotation.");
        return ptr;
    }, pybind11::return_value_policy::take_ownership, "Create parametric multi-qubit Pauli rotation gate", py::arg("index_list"), py::arg("pauli_ids"), py::arg("angle"));

    py::class_<QuantumCircuit>(m, "QuantumCircuit")
        .def(py::init<unsigned int>(), "Constructor", py::arg("qubit_count"))
        .def("copy", &QuantumCircuit::copy, pybind11::return_value_policy::take_ownership, "Create copied instance")
        // In order to avoid double release, we force using add_gate_copy in python
        //.def("add_gate_consume", (void (QuantumCircuit::*)(QuantumGateBase*))&QuantumCircuit::add_gate, "Add gate and take ownership", py::arg("gate"))
        //.def("add_gate_consume", (void (QuantumCircuit::*)(QuantumGateBase*, unsigned int))&QuantumCircuit::add_gate, "Add gate and take ownership", py::arg("gate"), py::arg("position"))
        .def("add_gate", (void (QuantumCircuit::*)(const QuantumGateBase*))&QuantumCircuit::add_gate_copy, "Add gate with copy", py::arg("gate"))
        .def("add_gate", (void (QuantumCircuit::*)(const QuantumGateBase*, unsigned int))&QuantumCircuit::add_gate_copy, "Add gate with copy", py::arg("gate"), py::arg("position"))
        .def("add_noise_gate",&QuantumCircuit::add_noise_gate_copy,"Add noise gate with copy", py::arg("gate"),py::arg("NoiseType"),py::arg("NoiseProbability"))
        .def("remove_gate", &QuantumCircuit::remove_gate, "Remove gate", py::arg("position"))

        .def("get_gate", [](const QuantumCircuit& circuit, unsigned int index) -> QuantumGateBase* { 
            if (index >= circuit.gate_list.size()) {
                std::cerr << "Error: QuantumCircuit::get_gate(const QuantumCircuit&, unsigned int): gate index is out of range" << std::endl;
                return NULL;
            }
            return circuit.gate_list[index]->copy(); 
        }, pybind11::return_value_policy::take_ownership, "Get gate instance", py::arg("position"))
        .def("merge_circuit",&QuantumCircuit::merge_circuit,py::arg("circuit"))
        .def("get_gate_count", [](const QuantumCircuit& circuit) -> unsigned int {return (unsigned int)circuit.gate_list.size(); }, "Get gate count")
        .def("get_qubit_count", [](const QuantumCircuit& circuit) -> unsigned int {return circuit.qubit_count;}, "Get qubit count")

        .def("update_quantum_state", (void (QuantumCircuit::*)(QuantumStateBase*))&QuantumCircuit::update_quantum_state, "Update quantum state", py::arg("state"))
        .def("update_quantum_state", (void (QuantumCircuit::*)(QuantumStateBase*, unsigned int, unsigned int))&QuantumCircuit::update_quantum_state, "Update quantum state", py::arg("state"), py::arg("start"), py::arg("end"))
        .def("calculate_depth", &QuantumCircuit::calculate_depth, "Calculate depth of circuit")
        .def("to_string", &QuantumCircuit::to_string, "Get string representation")

        .def("add_X_gate", &QuantumCircuit::add_X_gate, "Add Pauli-X gate", py::arg("index"))
        .def("add_Y_gate", &QuantumCircuit::add_Y_gate, "Add Pauli-Y gate", py::arg("index"))
        .def("add_Z_gate", &QuantumCircuit::add_Z_gate, "Add Pauli-Z gate", py::arg("index"))
        .def("add_H_gate", &QuantumCircuit::add_H_gate, "Add Hadamard gate", py::arg("index"))
        .def("add_S_gate", &QuantumCircuit::add_S_gate, "Add pi/4 phase gate", py::arg("index"))
        .def("add_Sdag_gate", &QuantumCircuit::add_Sdag_gate, "Add adjoint of pi/4 phsae gate", py::arg("index"))
        .def("add_T_gate", &QuantumCircuit::add_T_gate, "Add pi/8 phase gate", py::arg("index"))
        .def("add_Tdag_gate", &QuantumCircuit::add_Tdag_gate, "Add adjoint of pi/8 phase gate", py::arg("index"))
        .def("add_sqrtX_gate", &QuantumCircuit::add_sqrtX_gate, "Add pi/4 Pauli-X rotation gate", py::arg("index"))
        .def("add_sqrtXdag_gate", &QuantumCircuit::add_sqrtXdag_gate, "Add adjoint of pi/4 Pauli-X rotation gate", py::arg("index"))
        .def("add_sqrtY_gate", &QuantumCircuit::add_sqrtY_gate, "Add pi/4 Pauli-Y rotation gate", py::arg("index"))
        .def("add_sqrtYdag_gate", &QuantumCircuit::add_sqrtYdag_gate, "Add adjoint of pi/4 Pauli-Y rotation gate", py::arg("index"))
        .def("add_P0_gate", &QuantumCircuit::add_P0_gate, "Add projection gate to |0> subspace", py::arg("index"))
        .def("add_P1_gate", &QuantumCircuit::add_P1_gate, "Add projection gate to |1> subspace", py::arg("index"))

        .def("add_CNOT_gate", &QuantumCircuit::add_CNOT_gate, "Add CNOT gate", py::arg("control"), py::arg("target"))
        .def("add_CZ_gate", &QuantumCircuit::add_CZ_gate, "Add CNOT gate", py::arg("control"), py::arg("target"))
        .def("add_SWAP_gate", &QuantumCircuit::add_SWAP_gate, "Add SWAP gate", py::arg("target1"), py::arg("target2"))

        .def("add_RX_gate", &QuantumCircuit::add_RX_gate, "Add Pauli-X rotation gate", py::arg("index"), py::arg("angle"))
        .def("add_RY_gate", &QuantumCircuit::add_RY_gate, "Add Pauli-Y rotation gate", py::arg("index"), py::arg("angle"))
        .def("add_RZ_gate", &QuantumCircuit::add_RZ_gate, "Add Pauli-Z rotation gate", py::arg("index"), py::arg("angle"))
        .def("add_U1_gate", &QuantumCircuit::add_U1_gate, "Add QASM U1 gate", py::arg("index"), py::arg("lambda"))
        .def("add_U2_gate", &QuantumCircuit::add_U2_gate, "Add QASM U2 gate", py::arg("index"), py::arg("phi"), py::arg("lambda"))
        .def("add_U3_gate", &QuantumCircuit::add_U3_gate, "Add QASM U3 gate", py::arg("index"), py::arg("theta"), py::arg("phi"), py::arg("lambda"))

        .def("add_multi_Pauli_gate", (void (QuantumCircuit::*)(std::vector<unsigned int>, std::vector<unsigned int>))&QuantumCircuit::add_multi_Pauli_gate, "Add multi-qubit Pauli gate", py::arg("index_list"), py::arg("pauli_ids"))
        .def("add_multi_Pauli_gate", (void (QuantumCircuit::*)(const PauliOperator&)) &QuantumCircuit::add_multi_Pauli_gate, "Add multi-qubit Pauli gate", py::arg("pauli"))
        .def("add_multi_Pauli_rotation_gate", (void (QuantumCircuit::*)(std::vector<unsigned int>, std::vector<unsigned int>, double))&QuantumCircuit::add_multi_Pauli_rotation_gate, "Add multi-qubit Pauli rotation gate", py::arg("index_list"), py::arg("pauli_ids"), py::arg("angle"))
        .def("add_multi_Pauli_rotation_gate", (void (QuantumCircuit::*)(const PauliOperator&))&QuantumCircuit::add_multi_Pauli_rotation_gate, "Add multi-qubit Pauli gate", py::arg("pauli"))
        .def("add_dense_matrix_gate", (void (QuantumCircuit::*)(unsigned int, const ComplexMatrix&))&QuantumCircuit::add_dense_matrix_gate, "Add dense matrix gate", py::arg("index"), py::arg("matrix"))
        .def("add_dense_matrix_gate", (void (QuantumCircuit::*)(std::vector<unsigned int>, const ComplexMatrix&))&QuantumCircuit::add_dense_matrix_gate, "Add dense matrix gate", py::arg("index_list"), py::arg("matrix"))
        .def("add_random_unitary_gate", &QuantumCircuit::add_random_unitary_gate, "Add random unitary gate", py::arg("index_list"))
        .def("add_diagonal_observable_rotation_gate", &QuantumCircuit::add_diagonal_observable_rotation_gate, "Add diagonal observable rotation gate", py::arg("observable"), py::arg("angle"))
        .def("add_observable_rotation_gate", &QuantumCircuit::add_observable_rotation_gate, "Add observable rotation gate", py::arg("observable"), py::arg("angle"), py::arg("repeat"))
            
        .def("__repr__", [](const QuantumCircuit &p) {return p.to_string(); });
    ;

    py::class_<ParametricQuantumCircuit, QuantumCircuit>(m, "ParametricQuantumCircuit")
        .def(py::init<unsigned int>(), "Constructor", py::arg("qubit_count"))
        .def("copy", &ParametricQuantumCircuit::copy, pybind11::return_value_policy::take_ownership, "Create copied instance")      
        .def("add_parametric_gate", (void (ParametricQuantumCircuit::*)(QuantumGate_SingleParameter* gate))  &ParametricQuantumCircuit::add_parametric_gate_copy, "Add parametric gate", py::arg("gate"))
        .def("add_parametric_gate", (void (ParametricQuantumCircuit::*)(QuantumGate_SingleParameter* gate, UINT))  &ParametricQuantumCircuit::add_parametric_gate_copy, "Add parametric gate", py::arg("gate"), py::arg("position"))
        .def("add_gate", (void (ParametricQuantumCircuit::*)(const QuantumGateBase* gate))  &ParametricQuantumCircuit::add_gate_copy, "Add gate", py::arg("gate"))
        .def("add_gate", (void (ParametricQuantumCircuit::*)(const QuantumGateBase* gate, unsigned int))  &ParametricQuantumCircuit::add_gate_copy, "Add gate", py::arg("gate"), py::arg("position"))
        .def("get_parameter_count", &ParametricQuantumCircuit::get_parameter_count, "Get parameter count")
        .def("get_parameter", &ParametricQuantumCircuit::get_parameter, "Get parameter", py::arg("index"))
        .def("set_parameter", &ParametricQuantumCircuit::set_parameter, "Set parameter", py::arg("index"), py::arg("parameter"))
        .def("get_parametric_gate_position", &ParametricQuantumCircuit::get_parametric_gate_position, "Get parametric gate position", py::arg("index"))
        .def("remove_gate", &ParametricQuantumCircuit::remove_gate, "Remove gate", py::arg("position"))

        .def("add_parametric_RX_gate", &ParametricQuantumCircuit::add_parametric_RX_gate, "Add parametric Pauli-X rotation gate", py::arg("index"), py::arg("angle"))
        .def("add_parametric_RY_gate", &ParametricQuantumCircuit::add_parametric_RY_gate, "Add parametric Pauli-Y rotation gate", py::arg("index"), py::arg("angle"))
        .def("add_parametric_RZ_gate", &ParametricQuantumCircuit::add_parametric_RZ_gate, "Add parametric Pauli-Z rotation gate", py::arg("index"), py::arg("angle"))
        .def("add_parametric_multi_Pauli_rotation_gate", &ParametricQuantumCircuit::add_parametric_multi_Pauli_rotation_gate, "Add parametric multi-qubit Pauli rotation gate", py::arg("index_list"), py::arg("pauli_ids"), py::arg("angle"))

        .def("__repr__", [](const ParametricQuantumCircuit &p) {return p.to_string(); });
    ;
    
    py::class_<GradCalculator>(m, "GradCalculator")
        .def(py::init<>())
        .def("calculate_grad",&GradCalculator::calculate_grad,"Calculate Grad");
       
    auto mcircuit = m.def_submodule("circuit");
    py::class_<QuantumCircuitOptimizer>(mcircuit, "QuantumCircuitOptimizer")
        .def(py::init<>(), "Constructor")
        .def("optimize", &QuantumCircuitOptimizer::optimize, "Optimize quantum circuit", py::arg("circuit"), py::arg("block_size"))
        .def("optimize_light", &QuantumCircuitOptimizer::optimize_light, "Optimize quantum circuit with light method", py::arg("circuit"))
        .def("merge_all", &QuantumCircuitOptimizer::merge_all, pybind11::return_value_policy::take_ownership, py::arg("circuit"))
        ;

    py::class_<QuantumCircuitSimulator>(m, "QuantumCircuitSimulator")
        .def(py::init<QuantumCircuit*, QuantumStateBase*>(), "Constructor", py::arg("circuit"), py::arg("state"))
        .def("initialize_state", &QuantumCircuitSimulator::initialize_state, "Initialize state")
        .def("initialize_random_state", &QuantumCircuitSimulator::initialize_random_state, "Initialize state with random pure state")
        .def("simulate", &QuantumCircuitSimulator::simulate, "Simulate circuit")
        .def("simulate_range", &QuantumCircuitSimulator::simulate_range, "Simulate circuit", py::arg("start"), py::arg("end"))
        .def("get_expectation_value", &QuantumCircuitSimulator::get_expectation_value, "Get expectation value", py::arg("observable"))
        .def("get_gate_count", &QuantumCircuitSimulator::get_gate_count, "Get gate count")
        .def("copy_state_to_buffer", &QuantumCircuitSimulator::copy_state_to_buffer, "Copy state to buffer")
        .def("copy_state_from_buffer", &QuantumCircuitSimulator::copy_state_from_buffer, "Copy buffer to state")
        .def("swap_state_and_buffer", &QuantumCircuitSimulator::swap_state_and_buffer, "Swap state and buffer")
        //.def("get_state_ptr", &QuantumCircuitSimulator::get_state_ptr, pybind11::return_value_policy::automatic_reference, "Get state ptr")
        ;
    py::class_<CausalConeSimulator>(m, "CausalConeSimulator")
        .def(py::init<ParametricQuantumCircuit&, Observable&>(), "Constructor")
        .def("build", &CausalConeSimulator::build, "build")
        .def("get_expectation_value", &CausalConeSimulator::get_expectation_value, "return expectation_value")
        .def("get_circuit_list", &CausalConeSimulator::get_circuit_list, "return circuit_list")
        .def("get_pauli_operator_list", &CausalConeSimulator::get_pauli_operator_list, "return pauli_operator_list")
        .def("get_coef_list",&CausalConeSimulator::get_coef_list, "return coef_list")
        ;
    py::class_<NoiseSimulator>(m,"NoiseSimulator")
        .def(py::init<QuantumCircuit*,QuantumState*>(),"Constructor")
        .def("execute",&NoiseSimulator::execute,"sampling & return result [array]");

#ifdef _USE_MPI
    py::class_<NoiseSimulatorMPI>(m,"NoiseSimulatorMPI")
        .def(py::init<QuantumCircuit*,QuantumState*>(),"Constructor")
        .def("execute",&NoiseSimulatorMPI::execute,"sampling & return result [array]");
    py::class_<GradCalculatorMPI>(m,"GradCalculatorMPI")
        .def(py::init<>(),"Constructor")
        .def("calculate_grad",&GradCalculatorMPI::calculate_grad,"sampling & return result [array]");
#endif
<<<<<<< HEAD
}
=======

}

>>>>>>> 761b704c
<|MERGE_RESOLUTION|>--- conflicted
+++ resolved
@@ -591,10 +591,4 @@
         .def(py::init<>(),"Constructor")
         .def("calculate_grad",&GradCalculatorMPI::calculate_grad,"sampling & return result [array]");
 #endif
-<<<<<<< HEAD
-}
-=======
-
-}
-
->>>>>>> 761b704c
+}