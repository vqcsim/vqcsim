--- conflicted
+++ resolved
@@ -1118,11 +1118,11 @@
             "Get qubit count")
 
         .def("update_quantum_state",
-            (void (QuantumCircuit::*)(QuantumStateBase*)) &
+            (void(QuantumCircuit::*)(QuantumStateBase*)) &
                 QuantumCircuit::update_quantum_state,
             "Update quantum state", py::arg("state"))
         .def("update_quantum_state",
-            (void (QuantumCircuit::*)(QuantumStateBase*, UINT, UINT)) &
+            (void(QuantumCircuit::*)(QuantumStateBase*, UINT, UINT)) &
                 QuantumCircuit::update_quantum_state,
             py::arg("state"), py::arg("start"), py::arg("end"))
         .def("calculate_depth", &QuantumCircuit::calculate_depth,
@@ -1235,13 +1235,10 @@
             &QuantumCircuit::add_observable_rotation_gate,
             "Add observable rotation gate", py::arg("observable"),
             py::arg("angle"), py::arg("repeat"))
-<<<<<<< HEAD
-=======
         .def("to_json",
             [](const QuantumCircuit& c) -> std::string {
                 return ptree::to_json(c.to_ptree());
             })
->>>>>>> d5fa57b6
         .def("get_inverse", &QuantumCircuit::get_inverse, "get inverse circuit")
         .def(
             "__str__", [](const QuantumCircuit& p) { return p.to_string(); },
