
# set library dir
import sys
import unittest
import warnings

import numpy as np
import qulacs

for ind in range(1, len(sys.argv)):
    sys.path.append(sys.argv[ind])
sys.argv = sys.argv[:1]


class TestQuantumState(unittest.TestCase):
    def setUp(self):
        self.n = 4
        self.dim = 2**self.n
        self.state = qulacs.QuantumState(self.n)

    def tearDown(self):
        del self.state

    def test_state_dim(self):
        vector = self.state.get_vector()
        self.assertEqual(len(vector), self.dim, msg="check vector size")

    def test_zero_state(self):
        self.state.set_zero_state()
        vector = self.state.get_vector()
        vector_ans = np.zeros(self.dim)
        vector_ans[0] = 1.
        self.assertTrue(((vector - vector_ans) < 1e-10).all(),
                        msg="check set_zero_state")

    def test_comp_basis(self):
        pos = 0b0101
        self.state.set_computational_basis(pos)
        vector = self.state.get_vector()
        vector_ans = np.zeros(self.dim)
        vector_ans[pos] = 1.
        self.assertTrue(((vector - vector_ans) < 1e-10).all(),
                        msg="check set_computational_basis")


class TestQuantumCircuit(unittest.TestCase):
    def setUp(self):
        self.n = 4
        self.dim = 2**self.n
        self.state = qulacs.QuantumState(self.n)
        self.circuit = qulacs.QuantumCircuit(self.n)

    def tearDown(self):
        del self.state
        del self.circuit

    def test_make_bell_state(self):
        self.circuit.add_H_gate(0)
        self.circuit.add_CNOT_gate(0, 1)
        self.state.set_zero_state()
        self.circuit.update_quantum_state(self.state)
        vector = self.state.get_vector()
        vector_ans = np.zeros(self.dim)
        vector_ans[0] = np.sqrt(0.5)
        vector_ans[3] = np.sqrt(0.5)
        self.assertTrue(((vector - vector_ans) < 1e-10).all(),
                        msg="check make bell state")


class TestObservable(unittest.TestCase):
    def setUp(self):
        pass

    def tearDown(self):
        pass

    def test_get_matrix(self):
        import numpy as np
        from qulacs import Observable
        n_qubits = 3
        obs = Observable(n_qubits)
        obs.add_operator(.5, "Z 2")
        obs.add_operator(1., "X 0 X 1 X 2")
        obs.add_operator(1., "Y 1")
        ans = np.array(
            [
                [.5, 0, -1j, 0, 0, 0, 0, 1],
                [0, .5, 0, -1j, 0, 0, 1, 0],
                [1j, 0, .5, 0, 0, 1, 0, 0],
                [0, 1j, 0, .5, 1, 0, 0, 0],
                [0, 0, 0, 1, -.5, 0, -1j, 0],
                [0, 0, 1, 0, 0, -.5, 0, -1j],
                [0, 1, 0, 0, 1j, 0, -.5, 0],
                [1, 0, 0, 0, 0, 1j, 0, -.5],
            ], dtype=np.complex128
        )
        self.assertLessEqual(np.linalg.norm(
            ans-obs.get_matrix().todense()), 1e-6)
        from qulacs import GeneralQuantumOperator
        obs = GeneralQuantumOperator(n_qubits)
        obs.add_operator(.5j, "Z 2")
        obs.add_operator(1., "X 0 X 1 X 2")
        obs.add_operator(1., "Y 1")
        ans = np.array(
            [
                [.5j, 0, -1j, 0, 0, 0, 0, 1],
                [0, .5j, 0, -1j, 0, 0, 1, 0],
                [1j, 0, .5j, 0, 0, 1, 0, 0],
                [0, 1j, 0, .5j, 1, 0, 0, 0],
                [0, 0, 0, 1, -.5j, 0, -1j, 0],
                [0, 0, 1, 0, 0, -.5j, 0, -1j],
                [0, 1, 0, 0, 1j, 0, -.5j, 0],
                [1, 0, 0, 0, 0, 1j, 0, -.5j],
            ], dtype=np.complex128
        )
        self.assertLessEqual(np.linalg.norm(
            ans-obs.get_matrix().todense()), 1e-6)


class TestPointerHandling(unittest.TestCase):
    def setUp(self):
        pass

    def tearDown(self):
        pass

    def test_pointer_del(self):
        from qulacs import QuantumCircuit
        from qulacs.gate import X
        qc = QuantumCircuit(1)
        gate = X(0)
        qc.add_gate(gate)
        del gate
        del qc

    def test_internal_return_value_of_get_gate_is_valid(self):
        from qulacs import QuantumCircuit, QuantumState

        def func():
            def copy_circuit(c):
                ret = QuantumCircuit(2)
                for i in range(c.get_gate_count()):
                    gate = c.get_gate(i)
                    ret.add_gate(gate)
                return ret

            circuit = QuantumCircuit(2)
            circuit.add_X_gate(0)
            circuit.add_Y_gate(1)
            copied = copy_circuit(circuit)
            return copied

        def func2():
            qs = QuantumState(2)
            circuit = func()
            circuit.update_quantum_state(qs)

        func2()

    def test_circuit_add_gate(self):
        from qulacs import QuantumCircuit, QuantumState
        from qulacs.gate import (CNOT, CPTP, CZ, FREDKIN, P0, P1, RX, RY, RZ,
                                 SWAP, TOFFOLI, U1, U2, U3, Adaptive,
                                 AmplitudeDampingNoise, BitFlipNoise,
                                 DenseMatrix, DephasingNoise,
                                 DepolarizingNoise, DiagonalMatrix, H,
                                 Identity, IndependentXZNoise, Instrument,
                                 Measurement, Pauli, PauliRotation,
                                 Probabilistic, RandomUnitary,
                                 ReversibleBoolean, S, Sdag, SparseMatrix,
                                 StateReflection, T, Tdag,
                                 TwoQubitDepolarizingNoise, X, Y, Z, add,
                                 merge, sqrtX, sqrtXdag, sqrtY, sqrtYdag,
                                 to_matrix_gate)
        from scipy.sparse import lil_matrix
        qc = QuantumCircuit(3)
        qs = QuantumState(3)
        ref = QuantumState(3)
        sparse_mat = lil_matrix((4, 4))
        sparse_mat[0, 0] = 1
        sparse_mat[1, 1] = 1

        def func(v, d):
            return (v + 1) % d

        def adap(v):
            return True

        gates = [
            Identity(0), X(0), Y(0), Z(0), H(0), S(0), Sdag(0), T(
                0), Tdag(0), sqrtX(0), sqrtXdag(0), sqrtY(0), sqrtYdag(0),
            Probabilistic([0.5, 0.5], [X(0), Y(0)]), CPTP(
                [P0(0), P1(0)]), Instrument([P0(0), P1(0)], 1), Adaptive(X(0), adap),
            CNOT(0, 1), CZ(0, 1), SWAP(0, 1), TOFFOLI(0, 1, 2), FREDKIN(
                0, 1, 2), Pauli([0, 1], [1, 2]), PauliRotation([0, 1], [1, 2], 0.1),
            DenseMatrix(0, np.eye(2)), DenseMatrix(
                [0, 1], np.eye(4)), SparseMatrix([0, 1], sparse_mat),
            DiagonalMatrix([0, 1], np.ones(4)), RandomUnitary(
                [0, 1]), ReversibleBoolean([0, 1], func), StateReflection(ref),
            BitFlipNoise(0, 0.1), DephasingNoise(0, 0.1), IndependentXZNoise(
                0, 0.1), DepolarizingNoise(0, 0.1), TwoQubitDepolarizingNoise(0, 1, 0.1),
            AmplitudeDampingNoise(0, 0.1), Measurement(0, 1), merge(
                X(0), Y(1)), add(X(0), Y(1)), to_matrix_gate(X(0)),
            P0(0), P1(0), U1(0, 0.), U2(0, 0., 0.), U3(
                0, 0., 0., 0.), RX(0, 0.), RY(0, 0.), RZ(0, 0.),
        ]
        gates.append(merge(gates[0], gates[1]))
        gates.append(add(gates[0], gates[1]))

        ref = None
        for gate in gates:
            qc.add_gate(gate)

        for gate in gates:
            qc.add_gate(gate)

        qc.update_quantum_state(qs)
        qc = None
        qs = None
        for gate in gates:
            gate = None

        gates = None
        parametric_gates = None

    def test_circuit_add_parametric_gate(self):
        from qulacs import ParametricQuantumCircuit, QuantumState
        from qulacs.gate import (CNOT, CPTP, CZ, FREDKIN, P0, P1, RX, RY, RZ,
                                 SWAP, TOFFOLI, U1, U2, U3, Adaptive,
                                 AmplitudeDampingNoise, BitFlipNoise,
                                 DenseMatrix, DephasingNoise,
                                 DepolarizingNoise, DiagonalMatrix, H,
                                 Identity, IndependentXZNoise, Instrument,
                                 Measurement, ParametricPauliRotation,
                                 ParametricRX, ParametricRY, ParametricRZ,
                                 Pauli, PauliRotation, Probabilistic,
                                 RandomUnitary, ReversibleBoolean, S, Sdag,
                                 SparseMatrix, StateReflection, T, Tdag,
                                 TwoQubitDepolarizingNoise, X, Y, Z, add,
                                 merge, sqrtX, sqrtXdag, sqrtY, sqrtYdag,
                                 to_matrix_gate)
        from scipy.sparse import lil_matrix
        qc = ParametricQuantumCircuit(3)
        qs = QuantumState(3)
        ref = QuantumState(3)
        sparse_mat = lil_matrix((4, 4))
        sparse_mat[0, 0] = 1
        sparse_mat[1, 1] = 1

        def func(v, d):
            return (v + 1) % d

        def adap(v):
            return True

        gates = [
            Identity(0), X(0), Y(0), Z(0), H(0), S(0), Sdag(0), T(
                0), Tdag(0), sqrtX(0), sqrtXdag(0), sqrtY(0), sqrtYdag(0),
            Probabilistic([0.5, 0.5], [X(0), Y(0)]), CPTP(
                [P0(0), P1(0)]), Instrument([P0(0), P1(0)], 1), Adaptive(X(0), adap),
            CNOT(0, 1), CZ(0, 1), SWAP(0, 1), TOFFOLI(0, 1, 2), FREDKIN(
                0, 1, 2), Pauli([0, 1], [1, 2]), PauliRotation([0, 1], [1, 2], 0.1),
            DenseMatrix(0, np.eye(2)), DenseMatrix(
                [0, 1], np.eye(4)), SparseMatrix([0, 1], sparse_mat),
            DiagonalMatrix([0, 1], np.ones(4)), RandomUnitary(
                [0, 1]), ReversibleBoolean([0, 1], func), StateReflection(ref),
            BitFlipNoise(0, 0.1), DephasingNoise(0, 0.1), IndependentXZNoise(
                0, 0.1), DepolarizingNoise(0, 0.1), TwoQubitDepolarizingNoise(0, 1, 0.1),
            AmplitudeDampingNoise(0, 0.1), Measurement(0, 1), merge(
                X(0), Y(1)), add(X(0), Y(1)), to_matrix_gate(X(0)),
            P0(0), P1(0), U1(0, 0.), U2(0, 0., 0.), U3(
                0, 0., 0., 0.), RX(0, 0.), RY(0, 0.), RZ(0, 0.),
        ]

        gates.append(merge(gates[0], gates[1]))
        gates.append(add(gates[0], gates[1]))

        parametric_gates = [
            ParametricRX(0, 0.1), ParametricRY(0, 0.1), ParametricRZ(
                0, 0.1), ParametricPauliRotation([0, 1], [1, 1], 0.1)
        ]

        ref = None
        for gate in gates:
            qc.add_gate(gate)
            gate.update_quantum_state(qs)

        for gate in gates:
            qc.add_gate(gate)

        for pgate in parametric_gates:
            qc.add_parametric_gate(pgate)

        for pgate in parametric_gates:
            qc.add_parametric_gate(pgate)

        qc.update_quantum_state(qs)
        qc = None
        qs = None
        for gate in gates:
            gate = None
        for pgate in parametric_gates:
            gate = None

        gates = None
        parametric_gates = None

    def test_add_same_gate_multiple_time(self):
        from qulacs import QuantumCircuit, QuantumState
        from qulacs.gate import (RX, DephasingNoise, DepolarizingNoise,
                                 Probabilistic, X)
        state = QuantumState(1)
        circuit = QuantumCircuit(1)
        noise = DepolarizingNoise(0, 0)
        circuit.add_gate(noise)
        circuit.add_gate(noise.copy())
        circuit.add_gate(DephasingNoise(0, 0))
        circuit.add_gate(Probabilistic([0.1], [RX(0, 0)]))
        gate = RX(0, 0)
        circuit.add_gate(gate)
        circuit.add_gate(gate)
        circuit.add_gate(gate)
        circuit.add_gate(gate)
        circuit.add_gate(gate)
        del gate
        circuit.update_quantum_state(state)
        circuit.update_quantum_state(state)
        circuit.update_quantum_state(state)
        circuit.update_quantum_state(state)
        circuit.update_quantum_state(state)
        circuit.update_quantum_state(state)
        circuit.update_quantum_state(state)
        circuit.to_string()
        del circuit
        del state

    def test_observable(self):
        from qulacs import Observable
        obs = Observable(1)
        obs.add_operator(1.0, "X 0")
        term = obs.get_term(0)
        del term

    def test_add_gate(self):
        from qulacs import QuantumCircuit
        from qulacs.gate import X
        circuit = QuantumCircuit(1)
        gate = X(0)
        circuit.add_gate(gate)
        del gate
        s = circuit.to_string()
        del circuit

    def test_add_gate_in_parametric_circuit(self):
        from qulacs import ParametricQuantumCircuit
        from qulacs.gate import X
        circuit = ParametricQuantumCircuit(1)
        gate = X(0)
        circuit.add_gate(gate)
        del gate
        s = circuit.to_string()
        del circuit

    def test_state_reflection(self):
        from qulacs import QuantumState
        from qulacs.gate import StateReflection
        n = 5
        s1 = QuantumState(n)

        def gen_gate():
            s2 = QuantumState(n)
            gate = StateReflection(s2)
            del s2
            return gate
        gate = gen_gate()
        gate.update_quantum_state(s1)
        del gate
        del s1

    def test_sparse_matrix(self):

        from qulacs import QuantumState
        from qulacs.gate import SparseMatrix
        from scipy.sparse import lil_matrix
        n = 5
        state = QuantumState(n)
        matrix = lil_matrix((4, 4), dtype=np.complex128)
        matrix[0, 0] = 1 + 1.j
        matrix[1, 1] = 1. + 1.j
        gate = SparseMatrix([0, 1], matrix)
        gate.update_quantum_state(state)
        del gate
        del state

    def test_copied_parametric_gate(self):

        from qulacs import ParametricQuantumCircuit, QuantumState
        from qulacs.gate import ParametricRX

        def f():
            circuit = ParametricQuantumCircuit(1)
            gate = ParametricRX(0, 0.1)
            circuit.add_parametric_gate(gate)
            circuit.add_parametric_gate(gate)
            circuit.add_gate(gate)
            gate.set_parameter_value(0.2)
            circuit.add_parametric_gate(gate)
            circuit.add_parametric_RX_gate(0, 0.3)
            gate2 = gate.copy()
            gate2.set_parameter_value(0.4)
            gate.set_parameter_value(1.0)
            del gate
            circuit.add_parametric_gate(gate2)
            circuit.remove_gate(1)
            del gate2
            return circuit

        c = f()
        for gc in range(c.get_parameter_count()):
            val = c.get_parameter(gc)
            c.set_parameter(gc, val + 1.0)
            self.assertAlmostEqual(val, gc * 0.1 + 0.1,
                                   msg="check vector size")

        d = c.copy()
        del c
        for gc in range(d.get_parameter_count()):
            val = d.get_parameter(gc)
            d.set_parameter(gc, val + 10)
            val = d.get_parameter(gc)
            self.assertAlmostEqual(val, 11.1 + gc * 0.1,
                                   msg="check vector size")

        qs = QuantumState(1)
        d.update_quantum_state(qs)
        del d
        del qs

    def test_parametric_gate_position(self):

        from qulacs import ParametricQuantumCircuit, QuantumState
        from qulacs.gate import ParametricRX

        def check(pqc, idlist):
            cnt = pqc.get_parameter_count()
            self.assertEqual(cnt, len(idlist))
            for ind in range(cnt):
                pos = pqc.get_parametric_gate_position(ind)
                self.assertEqual(pos, idlist[ind])

        pqc = ParametricQuantumCircuit(1)
        gate = ParametricRX(0, 0.1)
        pqc.add_parametric_gate(gate)  # [0]
        check(pqc, [0])
        pqc.add_parametric_gate(gate)  # [0, 1]
        check(pqc, [0, 1])
        pqc.add_gate(gate)  # [0, 1, *]
        check(pqc, [0, 1])
        pqc.add_parametric_gate(gate, 0)  # [2, 0, 1, *]
        check(pqc, [1, 2, 0])
        pqc.add_gate(gate, 0)  # [*, 2, 0, 1, *]
        check(pqc, [2, 3, 1])
        pqc.add_parametric_gate(gate, 0)  # [3, *, 2, 0, 1, *]
        check(pqc, [3, 4, 2, 0])
        pqc.remove_gate(4)  # [2, *, 1, 0, *]
        check(pqc, [3, 2, 0])
        pqc.remove_gate(1)  # [2, 1, 0, *]
        check(pqc, [2, 1, 0])
        pqc.add_parametric_gate(gate)  # [2, 1, 0, *, 3]
        check(pqc, [2, 1, 0, 4])
        pqc.add_parametric_gate(gate, 2)  # [2, 1, 4, 0, *, 3]
        check(pqc, [3, 1, 0, 5, 2])
        pqc.remove_gate(3)  # [1, 0, 3, *, 2]
        check(pqc, [1, 0, 4, 2])


class TestDensityMatrixHandling(unittest.TestCase):
    def setUp(self):
        pass

    def tearDown(self):
        pass

    def test_density_matrix(self):
        num_qubit = 5
        sv = qulacs.StateVector(num_qubit)
        dm = qulacs.DensityMatrix(num_qubit)
        sv.set_Haar_random_state(seed=0)
        dm.load(sv)
        svv = np.atleast_2d(sv.get_vector()).T
        mat = np.dot(svv, svv.T.conj())
        self.assertTrue(np.allclose(dm.get_matrix(), mat),
                        msg="check pure matrix to density matrix")

    def test_tensor_product_sv(self):
        num_qubit = 4
        sv1 = qulacs.StateVector(num_qubit)
        sv2 = qulacs.StateVector(num_qubit)
        sv1.set_Haar_random_state(seed=0)
        sv2.set_Haar_random_state(seed=1)
        sv3 = qulacs.state.tensor_product(sv1, sv2)
        sv3_test = np.kron(sv1.get_vector(), sv2.get_vector())
        self.assertTrue(np.allclose(sv3_test, sv3.get_vector()),
                        msg="check pure state tensor product")
        del sv1
        del sv2
        del sv3

    def test_tensor_product_dm(self):
        num_qubit = 4
        dm1 = qulacs.DensityMatrix(num_qubit)
        dm2 = qulacs.DensityMatrix(num_qubit)
        dm1.set_Haar_random_state(seed=0)
        dm2.set_Haar_random_state(seed=1)
        dm3 = qulacs.state.tensor_product(dm1, dm2)
        dm3_test = np.kron(dm1.get_matrix(), dm2.get_matrix())
        self.assertTrue(np.allclose(dm3_test, dm3.get_matrix()),
                        msg="check density matrix tensor product")
        del dm1
        del dm2
        del dm3

    def test_tensor_product_different_size_sv(self):
        num_qubit = 4
        sv1 = qulacs.StateVector(num_qubit)
        sv2 = qulacs.StateVector(num_qubit + 1)
        sv1.set_Haar_random_state(seed=0)
        sv2.set_Haar_random_state(seed=1)
        sv3 = qulacs.state.tensor_product(sv1, sv2)
        sv3_test = np.kron(sv1.get_vector(), sv2.get_vector())
        self.assertTrue(np.allclose(sv3_test, sv3.get_vector()),
                        msg="check pure state tensor product")
        del sv1
        del sv2
        del sv3

    def test_tensor_product_different_size_dm(self):
        num_qubit = 4
        dm1 = qulacs.DensityMatrix(num_qubit)
        dm2 = qulacs.DensityMatrix(num_qubit + 1)
        dm1.set_Haar_random_state(seed=0)
        dm2.set_Haar_random_state(seed=1)
        dm3 = qulacs.state.tensor_product(dm1, dm2)
        dm3_test = np.kron(dm1.get_matrix(), dm2.get_matrix())
        self.assertTrue(np.allclose(dm3_test, dm3.get_matrix()),
                        msg="check density matrix tensor product")
        del dm1
        del dm2
        del dm3

    def test_permutate_qubit_sv(self):
        num_qubit = 8
        sv = qulacs.StateVector(num_qubit)
        sv.set_Haar_random_state(seed=0)
        order = np.arange(num_qubit)
        np.random.shuffle(order)

        arr = []
        for ind in range(2**num_qubit):
            s = format(ind, "0{}b".format(num_qubit))
            s = np.array(list(s[::-1]))
            v = np.array(["*"]*num_qubit)
            for ind in range(len(s)):
                v[order[ind]] = s[ind]
            s = ("".join(v))[::-1]
            arr.append(int(s, 2))

        sv_perm = qulacs.state.permutate_qubit(sv, order)
        self.assertTrue(np.allclose(sv.get_vector()[
                        arr], sv_perm.get_vector()), msg="check pure state permutation")
        del sv_perm
        del sv

    def test_permutate_qubit_dm(self):
        num_qubit = 3
        dm = qulacs.DensityMatrix(num_qubit)
        dm.set_Haar_random_state(seed=0)
        order = np.arange(num_qubit)
        np.random.shuffle(order)

        arr = []
        for ind in range(2**num_qubit):
            s = format(ind, "0{}b".format(num_qubit))
            s = np.array(list(s[::-1]))
            v = np.array(["*"]*num_qubit)
            for ind in range(len(s)):
                v[order[ind]] = s[ind]
            s = ("".join(v))[::-1]
            arr.append(int(s, 2))

        dm_perm = qulacs.state.permutate_qubit(dm, order)
        dm_perm_test = dm.get_matrix()
        dm_perm_test = dm_perm_test[arr, :]
        dm_perm_test = dm_perm_test[:, arr]
        self.assertTrue(np.allclose(dm_perm_test, dm_perm.get_matrix()),
                        msg="check density matrix permutation")
        del dm_perm
        del dm

    def test_partial_trace_dm(self):
        num_qubit = 5
        num_traceout = 2
        dm = qulacs.DensityMatrix(num_qubit)
        dm.set_Haar_random_state(seed=0)
        mat = dm.get_matrix()

        target = np.arange(num_qubit)
        np.random.shuffle(target)
        target = target[:num_traceout]
        target_cor = [num_qubit-1-i for i in target]
        target_cor.sort()

        dmt = mat.reshape([2, 2]*num_qubit)
        for cnt, val in enumerate(target_cor):
            ofs = num_qubit - cnt
            dmt = np.trace(dmt, axis1=val-cnt, axis2=ofs+val-cnt)
        dmt = dmt.reshape([2**(num_qubit-num_traceout),
                          2**(num_qubit-num_traceout)])

        pdm = qulacs.state.partial_trace(dm, target)
        self.assertTrue(np.allclose(pdm.get_matrix(), dmt),
                        msg="check density matrix partial trace")
        del dm, pdm

    def test_partial_trace_sv(self):
        num_qubit = 6
        num_traceout = 4
        sv = qulacs.StateVector(num_qubit)
        sv.set_Haar_random_state(seed=0)
        svv = np.atleast_2d(sv.get_vector()).T
        mat = np.dot(svv, svv.T.conj())

        target = np.arange(num_qubit)
        np.random.shuffle(target)
        target = target[:num_traceout]
        target_cor = [num_qubit-1-i for i in target]
        target_cor.sort()

        dmt = mat.reshape([2, 2]*num_qubit)
        for cnt, val in enumerate(target_cor):
            ofs = num_qubit - cnt
            dmt = np.trace(dmt, axis1=val-cnt, axis2=ofs+val-cnt)
        dmt = dmt.reshape([2**(num_qubit-num_traceout),
                          2**(num_qubit-num_traceout)])

        pdm = qulacs.state.partial_trace(sv, target)
        self.assertTrue(np.allclose(pdm.get_matrix(), dmt),
                        msg="check pure state partial trace")


class TestUtils(unittest.TestCase):
    def setUp(self):
        # suppress warning from openfermion/cirq
        warnings.simplefilter('ignore', category=DeprecationWarning)

    def tearDown(self):
        pass

    def test_convert_openfermion_op(self):
        from openfermion import QubitOperator
        from qulacs.utils import convert_openfermion_op
        openfermion_op = QubitOperator()
        openfermion_op += 1. * QubitOperator("X0")
        openfermion_op += 2. * QubitOperator("Z0 Y1")
        openfermion_op += 1. * QubitOperator("Z0 Y3")

        qulacs_op = convert_openfermion_op(openfermion_op)
        str_qulacs_op = str(qulacs_op)
        # operator ordering in openfermion may differ sometimes so we have to do this
        str_qulacs_op = str_qulacs_op.replace("(1,0) X 0", "")
        str_qulacs_op = str_qulacs_op.replace("(2,0) Z 0 Y 1", "")
        str_qulacs_op = str_qulacs_op.replace("(1,0) Z 0 Y 3", "")
        self.assertEqual(str_qulacs_op, " +  + ")

    def test_GQO(self):
        self.n = 4
        self.dim = 2**self.n
        stateA = qulacs.QuantumState(self.n)
        stateB = qulacs.QuantumState(self.n)
        stateC = qulacs.QuantumState(self.n)
        stateB.set_Haar_random_state()
        RanGate = qulacs.gate.RandomUnitary([0, 1, 2, 3])
        GQO_ret = qulacs.to_general_quantum_operator(RanGate, 4, 0.00001)
        GQO_ret.apply_to_state(stateA, stateB, stateC)
        RanGate.update_quantum_state(stateB)

        inpro = qulacs.state.inner_product(stateB, stateC).real
        self.assertTrue(inpro > 0.99, msg="GQO_test")


class TestDensityMatrixHandling(unittest.TestCase):
    def setUp(self):
        pass

    def tearDown(self):
        pass

    def test_density_matrix(self):
        num_qubit = 5
        sv = qulacs.StateVector(num_qubit)
        dm = qulacs.DensityMatrix(num_qubit)
        sv.set_Haar_random_state(seed=0)
        dm.load(sv)
        svv = np.atleast_2d(sv.get_vector()).T
        mat = np.dot(svv, svv.T.conj())
        self.assertTrue(np.allclose(dm.get_matrix(), mat),
                        msg="check pure matrix to density matrix")

    def test_tensor_product_sv(self):
        num_qubit = 4
        sv1 = qulacs.StateVector(num_qubit)
        sv2 = qulacs.StateVector(num_qubit)
        sv1.set_Haar_random_state(seed=0)
        sv2.set_Haar_random_state(seed=1)
        sv3 = qulacs.state.tensor_product(sv1, sv2)
        sv3_test = np.kron(sv1.get_vector(), sv2.get_vector())
        self.assertTrue(np.allclose(sv3_test, sv3.get_vector()),
                        msg="check pure state tensor product")
        del sv1
        del sv2
        del sv3

    def test_tensor_product_dm(self):
        num_qubit = 4
        dm1 = qulacs.DensityMatrix(num_qubit)
        dm2 = qulacs.DensityMatrix(num_qubit)
        dm1.set_Haar_random_state(seed=0)
        dm2.set_Haar_random_state(seed=1)
        dm3 = qulacs.state.tensor_product(dm1, dm2)
        dm3_test = np.kron(dm1.get_matrix(), dm2.get_matrix())
        self.assertTrue(np.allclose(dm3_test, dm3.get_matrix()),
                        msg="check density matrix tensor product")
        del dm1
        del dm2
        del dm3

    def test_tensor_product_different_size_sv(self):
        num_qubit = 4
        sv1 = qulacs.StateVector(num_qubit)
        sv2 = qulacs.StateVector(num_qubit + 1)
        sv1.set_Haar_random_state(seed=0)
        sv2.set_Haar_random_state(seed=1)
        sv3 = qulacs.state.tensor_product(sv1, sv2)
        sv3_test = np.kron(sv1.get_vector(), sv2.get_vector())
        self.assertTrue(np.allclose(sv3_test, sv3.get_vector()),
                        msg="check pure state tensor product")
        del sv1
        del sv2
        del sv3

    def test_tensor_product_different_size_dm(self):
        num_qubit = 4
        dm1 = qulacs.DensityMatrix(num_qubit)
        dm2 = qulacs.DensityMatrix(num_qubit + 1)
        dm1.set_Haar_random_state(seed=0)
        dm2.set_Haar_random_state(seed=1)
        dm3 = qulacs.state.tensor_product(dm1, dm2)
        dm3_test = np.kron(dm1.get_matrix(), dm2.get_matrix())
        self.assertTrue(np.allclose(dm3_test, dm3.get_matrix()),
                        msg="check density matrix tensor product")
        del dm1
        del dm2
        del dm3

    def test_permutate_qubit_sv(self):
        num_qubit = 8
        sv = qulacs.StateVector(num_qubit)
        sv.set_Haar_random_state(seed=0)
        order = np.arange(num_qubit)
        np.random.shuffle(order)

        arr = []
        for ind in range(2**num_qubit):
            s = format(ind, "0{}b".format(num_qubit))
            s = np.array(list(s[::-1]))
            v = np.array(["*"]*num_qubit)
            for ind in range(len(s)):
                v[order[ind]] = s[ind]
            s = ("".join(v))[::-1]
            arr.append(int(s, 2))

        sv_perm = qulacs.state.permutate_qubit(sv, order)
        self.assertTrue(np.allclose(sv.get_vector()[
                        arr], sv_perm.get_vector()), msg="check pure state permutation")
        del sv_perm
        del sv

    def test_permutate_qubit_dm(self):
        num_qubit = 3
        dm = qulacs.DensityMatrix(num_qubit)
        dm.set_Haar_random_state(seed=0)
        order = np.arange(num_qubit)
        np.random.shuffle(order)

        arr = []
        for ind in range(2**num_qubit):
            s = format(ind, "0{}b".format(num_qubit))
            s = np.array(list(s[::-1]))
            v = np.array(["*"]*num_qubit)
            for ind in range(len(s)):
                v[order[ind]] = s[ind]
            s = ("".join(v))[::-1]
            arr.append(int(s, 2))

        dm_perm = qulacs.state.permutate_qubit(dm, order)
        dm_perm_test = dm.get_matrix()
        dm_perm_test = dm_perm_test[arr, :]
        dm_perm_test = dm_perm_test[:, arr]
        self.assertTrue(np.allclose(dm_perm_test, dm_perm.get_matrix()),
                        msg="check density matrix permutation")
        del dm_perm
        del dm

    def test_partial_trace_dm(self):
        num_qubit = 5
        num_traceout = 2
        dm = qulacs.DensityMatrix(num_qubit)
        dm.set_Haar_random_state(seed=0)
        mat = dm.get_matrix()

        target = np.arange(num_qubit)
        np.random.shuffle(target)
        target = target[:num_traceout]
        target_cor = [num_qubit-1-i for i in target]
        target_cor.sort()

        dmt = mat.reshape([2, 2]*num_qubit)
        for cnt, val in enumerate(target_cor):
            ofs = num_qubit - cnt
            dmt = np.trace(dmt, axis1=val-cnt, axis2=ofs+val-cnt)
        dmt = dmt.reshape([2**(num_qubit-num_traceout),
                          2**(num_qubit-num_traceout)])

        pdm = qulacs.state.partial_trace(dm, target)
        self.assertTrue(np.allclose(pdm.get_matrix(), dmt),
                        msg="check density matrix partial trace")
        del dm, pdm

    def test_partial_trace_sv(self):
        num_qubit = 6
        num_traceout = 4
        sv = qulacs.StateVector(num_qubit)
        sv.set_Haar_random_state(seed=0)
        svv = np.atleast_2d(sv.get_vector()).T
        mat = np.dot(svv, svv.T.conj())

        target = np.arange(num_qubit)
        np.random.shuffle(target)
        target = target[:num_traceout]
        target_cor = [num_qubit-1-i for i in target]
        target_cor.sort()

        dmt = mat.reshape([2, 2]*num_qubit)
        for cnt, val in enumerate(target_cor):
            ofs = num_qubit - cnt
            dmt = np.trace(dmt, axis1=val-cnt, axis2=ofs+val-cnt)
        dmt = dmt.reshape([2**(num_qubit-num_traceout),
                          2**(num_qubit-num_traceout)])

        pdm = qulacs.state.partial_trace(sv, target)
        self.assertTrue(np.allclose(pdm.get_matrix(), dmt),
                        msg="check pure state partial trace")


class TestNoiseSimulator(unittest.TestCase):
    def setUp(self):
        pass

    def tearDown(self):
        pass

    def test_noise_simulator(self):
        def get_heavy_output_probability(n, depth, error_prob, shots=1000):
            one_qubit_noise = ["Depolarizing", "BitFlip",
                               "Dephasing", "IndependentXZ", "AmplitudeDamping"]
            two_qubit_noise = ["Depolarizing"]
            from qulacs import NoiseSimulator, QuantumState
            from qulacs.gate import CNOT, CZ, T, sqrtX, sqrtY
            circuit_with_noise = qulacs.QuantumCircuit(n)
            circuit_without_noise = qulacs.QuantumCircuit(n)
            for d in range(depth):
                for i in range(n):
                    r = np.random.randint(0, 5)
                    if r == 0:
                        circuit_with_noise.add_noise_gate(
                            sqrtX(i), one_qubit_noise[np.random.randint(0, 5)], error_prob)
                        circuit_without_noise.add_sqrtX_gate(i)
                    elif r == 1:
                        circuit_with_noise.add_noise_gate(
                            sqrtY(i), one_qubit_noise[np.random.randint(0, 5)], error_prob)
                        circuit_without_noise.add_sqrtY_gate(i)
                    elif r == 2:
                        circuit_with_noise.add_noise_gate(
                            T(i), one_qubit_noise[np.random.randint(0, 5)], error_prob)
                        circuit_without_noise.add_T_gate(i)
                    elif r == 3:
                        if i + 1 < n:
                            circuit_with_noise.add_noise_gate(
                                CNOT(i, i + 1), two_qubit_noise[np.random.randint(0, 1)], error_prob)
                            circuit_without_noise.add_CNOT_gate(i, i + 1)
                    elif r == 4:
                        if i + 1 < n:
                            circuit_with_noise.add_noise_gate(
                                CZ(i, i + 1), two_qubit_noise[np.random.randint(0, 1)], error_prob)
                            circuit_without_noise.add_CZ_gate(i, i + 1)

            ideal_state = qulacs.QuantumState(n)
            circuit_without_noise.update_quantum_state(ideal_state)
            prob_dist = [abs(x)**2 for x in ideal_state.get_vector()]
            p_median = np.sort(prob_dist)[2**(n-1) - 1]
            heavy_output = set()
            for i in range(2**n):
                if prob_dist[i] > p_median:
                    heavy_output.add(i)

            sim = NoiseSimulator(circuit_with_noise, QuantumState(n))
            noisy_sample = sim.execute(shots)
            num_heavy_output = 0
            for sample in noisy_sample:
                if sample in heavy_output:
                    num_heavy_output += 1
            return num_heavy_output / shots, heavy_output, noisy_sample

        low_noise_prob, low_noise_heavy_output, low_noise_result = get_heavy_output_probability(
            7, 100, 1e-5)
        high_noise_prob, high_noise_heavy_output, high_noise_result = get_heavy_output_probability(
            7, 100, 0.01)
        if low_noise_prob < 2/3:
            print(
                f"[ERROR] On low noise environment Heavy Output percentage should be > 0.666, but was {low_noise_prob}")
            print("Telemetry Information:")
            print(f"Sampling Result: {low_noise_result}")
            print(f"Heavy Output: {low_noise_heavy_output}")
        if high_noise_prob > 2/3:
            print(
                f"[ERROR] On high noise environment Heavy Output percentage should be < 0.666, but was {high_noise_prob}")
            print("Telemetry Information:")
            print(f"Sampling Result: {high_noise_result}")
            print(f"Heavy Output: {high_noise_heavy_output}")

        self.assertGreater(low_noise_prob, 2 / 3)
        self.assertLess(high_noise_prob, 2 / 3)


class TestQASM(unittest.TestCase):
    def setUp(self):
        pass

    def tearDown(self):
        pass

    def test_qasm_converter(self):
        import numpy as np
        from qulacs import QuantumCircuit
        from qulacs.converter import (convert_QASM_to_qulacs_circuit,
                                      convert_qulacs_circuit_to_QASM)
        from qulacs.gate import (CNOT, CZ, FREDKIN, RX, RY, RZ, SWAP, TOFFOLI,
                                 U1, U2, U3, DenseMatrix, H, Identity,
                                 RandomUnitary, S, Sdag, T, Tdag, X, Y, Z, add,
                                 merge, sqrtX, sqrtXdag, to_matrix_gate)
        gates = [
            Identity(0), X(0), Y(0), Z(0), H(0), S(0), Sdag(0), T(
                0), Tdag(0), sqrtX(0), sqrtXdag(0),
            CNOT(0, 1), CZ(0, 1), SWAP(0, 1), TOFFOLI(0, 1, 2), FREDKIN(
                0, 1, 2),
            DenseMatrix(0, np.eye(2)), DenseMatrix(
                [0, 1], np.eye(4)), RandomUnitary(
                [0, 1]), merge(
                X(0), Y(1)), add(X(0), Y(1)), to_matrix_gate(X(0)),
            U1(0, 0.), U2(0, 0., 0.), U3(
                0, 0., 0., 0.), RX(0, 0.), RY(0, 0.), RZ(0, 0.),
        ]
        circuit = QuantumCircuit(5)
        for x in gates:
            circuit.add_gate(x)
        QASM_strs = convert_qulacs_circuit_to_QASM(circuit)
        transpiled_circuit = convert_QASM_to_qulacs_circuit(QASM_strs)
        for x in range(transpiled_circuit.get_gate_count()):
            assert np.allclose(transpiled_circuit.get_gate(x).get_matrix(),
                               gates[x].get_matrix())


class TestJSON(unittest.TestCase):
    def setUp(self):
        pass

    def tearDown(self):
        pass

    def test_operator(self):
        from qulacs import (PauliOperator, GeneralQuantumOperator,
                            Observable, QuantumState, quantum_operator, observable)
        import random
        import json

        n = 5

        def random_pauli_operator():
            op = PauliOperator((random.random()*2-1) +
                               (random.random()*2-1) * 1j)
            for _ in range(random.randint(1, 5)):
                op.add_single_Pauli(
                    random.randint(0, n-1), random.randint(0, 3)
                )
            return op

        def random_hermitian_pauli_operator():
            op = PauliOperator(random.random()*2-1)
            for _ in range(random.randint(1, 5)):
                op.add_single_Pauli(
                    random.randint(0, n-1), random.randint(0, 3)
                )
            return op

        oridinal_operator = GeneralQuantumOperator(5)
        for _ in range(5):
            oridinal_operator.add_operator(random_pauli_operator())

        json_string = oridinal_operator.to_json()
        json.loads(json_string)
        restored_operator = quantum_operator.from_json(json_string)

        for _ in range(3):
            state = QuantumState(n)
            self.assertAlmostEqual(
                oridinal_operator.get_expectation_value(state),
                restored_operator.get_expectation_value(state)
            )

        oridinal_observable = Observable(n)
        for _ in range(5):
            oridinal_observable.add_operator(random_hermitian_pauli_operator())

        json_string = oridinal_observable.to_json()
        json.loads(json_string)
        restored_observable = observable.from_json(json_string)

        for _ in range(3):
            state = QuantumState(n)
            self.assertAlmostEqual(
                oridinal_observable.get_expectation_value(state),
                restored_observable.get_expectation_value(state)
            )

        non_hermitian_operator = GeneralQuantumOperator(1)
        non_hermitian_operator.add_operator(1j, "X 0")
        with self.assertRaises(RuntimeError):
            observable.from_json(non_hermitian_operator.to_json())

    def test_gate(self):
<<<<<<< HEAD
        from qulacs import QuantumCircuit, QuantumState, circuit
        from qulacs.gate import (CNOT, CPTP, CZ, FREDKIN, P0, P1, RX, RY, RZ,
                                 SWAP, TOFFOLI, U1, U2, U3,
                                 AmplitudeDampingNoise, BitFlipNoise,
                                 DenseMatrix, DephasingNoise,
                                 DepolarizingNoise, DiagonalMatrix, H,
                                 Identity, IndependentXZNoise,
                                 Measurement,
                                 Pauli, PauliRotation, Probabilistic,
                                 RandomUnitary, S, Sdag,
                                 SparseMatrix, T, Tdag,
                                 TwoQubitDepolarizingNoise, X, Y, Z, add,
=======
        from qulacs import QuantumState, circuit, gate
        from qulacs.gate import (CNOT, CZ, FREDKIN, P0, P1, RX, RY, RZ,
                                 SWAP, TOFFOLI, U1, U2, U3, H, Identity,
                                 Pauli, PauliRotation, S, Sdag,
                                 T, Tdag, X, Y, Z, add,
>>>>>>> ab13f1f3
                                 merge, sqrtX, sqrtXdag, sqrtY, sqrtYdag,
                                 to_matrix_gate)
        from scipy.sparse import lil_matrix
        import json
        import random

        n = 3

<<<<<<< HEAD
        def get_index():
            return np.random.randint(0, n - 1)

        def execute_test_gate():
            qc = QuantumCircuit(n)
            qc_json = QuantumCircuit(n)
            qs = QuantumState(n)
            qs_json = QuantumState(n)
=======
        def execute_test_gate():
            qs = QuantumState(n)
>>>>>>> ab13f1f3
            sparse_mat = lil_matrix((4, 4))
            sparse_mat[0, 0] = 1
            sparse_mat[1, 1] = 1

            r = random.random()

            gates = [
<<<<<<< HEAD
                Identity(get_index()), X(get_index()), Y(get_index()), Z(get_index()), H(get_index()), S(get_index()), Sdag(get_index()), T(
                    get_index()), Tdag(get_index()), sqrtX(get_index()), sqrtXdag(get_index()),
                sqrtY(get_index()), sqrtYdag(get_index()),
                Probabilistic([r, 1.0 - r], [X(0), Y(0)]), CPTP(
                    [P0(get_index()), P1(get_index())]),  # Instrument([P0(0), P1(0)], 1), Adaptive(X(0), adap),
                CNOT(0, 1), CZ(0, 1), SWAP(0, 1), TOFFOLI(0, 1, 2), FREDKIN(
                    0, 1, 2), Pauli([0, 1], [1, 2]), PauliRotation([0, 1], [1, 2], random.random()),
                DenseMatrix(0, np.eye(2)), DenseMatrix(
                    [0, 1], np.eye(4)), SparseMatrix([0, 1], sparse_mat),
                DiagonalMatrix([0, 1], np.ones(4)), RandomUnitary(
                    [0, 1]),  # ReversibleBoolean([0, 1], func), StateReflection(ref),
                BitFlipNoise(get_index(), random.random()), DephasingNoise(get_index(), random.random()), IndependentXZNoise(
                    get_index(), random.random()), DepolarizingNoise(get_index(), random.random()), TwoQubitDepolarizingNoise(0, 1, random.random()),
                AmplitudeDampingNoise(0, 0.1), Measurement(0, 1), merge(
                    X(0), Y(1)), add(X(0), Y(1)), to_matrix_gate(X(0)),
                P0(0), P1(0), U1(0, 0.), U2(0, 0., 0.), U3(
                    0, 0., 0., 0.), RX(0, 0.), RY(0, 0.), RZ(0, 0.),
=======
                Identity(0), X(0), Y(0), Z(0), H(0), S(0), Sdag(0), T(
                    0), Tdag(0), sqrtX(0), sqrtXdag(0),
                sqrtY(0), sqrtYdag(0),
                CNOT(0, 1), CZ(0, 1), SWAP(0, 1), TOFFOLI(0, 1, 2), FREDKIN(
                    0, 1, 2), Pauli([0, 1], [1, 2]), PauliRotation([0, 1], [1, 2], random.random()),
                merge(
                    X(0), Y(1)), add(X(0), Y(1)), to_matrix_gate(X(0)),
                P0(0), P1(0), U1(0, random.random()), U2(0, random.random(), random.random()), U3(
                    0, random.random(), random.random(), random.random()), RX(0, random.random()), RY(0, random.random()), RZ(0, random.random()),
>>>>>>> ab13f1f3
            ]
            gates.append(merge(Identity(0), X(0)))
            gates.append(add(Identity(0), X(0)))

            for g in gates:
<<<<<<< HEAD
                qc.add_gate(g)
                json_string = g.to_json()
                json.loads(json_string)

            qc.update_quantum_state(qs)
            json_string = qc.to_json()
            json.loads(json_string)
            qc_json = circuit.from_json(json_string)
            qc_json.update_quantum_state(qs_json)
            for i in range(n):
                self.assertAlmostEqual(qs.get_zero_probability(
                    i), qs_json.get_zero_probability(i))

            qc = None
            qs = None
            qc_json = None
            qs_json = None
            for g in gates:
                g = None
            gates = None
=======
                qs.set_Haar_random_state()
                qs_json = qs.copy()
                g.update_quantum_state(qs)
                json_string = g.to_json()
                json.loads(json_string)
                g_json = gate.from_json(json_string)
                g_json.update_quantum_state(qs_json)
                for i in range(n):
                    self.assertAlmostEqual(qs.get_zero_probability(
                        i), qs_json.get_zero_probability(i))
>>>>>>> ab13f1f3

        for _ in range(10):
            execute_test_gate()

<<<<<<< HEAD
    def test_matrix_gate(self):
        from qulacs import QuantumCircuit, QuantumState, circuit
        from qulacs.gate import (
            DenseMatrix,
            SparseMatrix)
        from scipy.sparse import csc_matrix
        import json
        import random

        n = 3

        def get_index():
            return np.random.randint(0, n - 1)

        def execute_test_matrix_gate():
            qc = QuantumCircuit(n)
            qc_json = QuantumCircuit(n)
            qs = QuantumState(n)
            qs_json = QuantumState(n)

            # DenseMatrix
            matrix = np.array(
                [[random.random(), random.random()], [random.random(), random.random()]])
            d = DenseMatrix(get_index(), matrix)
            qc.add_gate(d)
            json_string = d.to_json()
            json.loads(json_string)

            # SparseMatrix
            matrix = np.array(
                [[random.random(), random.random()], [random.random(), random.random()]])
            csc = csc_matrix(matrix)
            g = SparseMatrix([get_index()], csc)
            qc.add_gate(g)
            json_string = g.to_json()
            json.loads(json_string)

            qc.update_quantum_state(qs)
            json_string = qc.to_json()
            json.loads(json_string)
            qc_json = circuit.from_json(json_string)
            qc_json.update_quantum_state(qs_json)
            for i in range(n):
                self.assertAlmostEqual(qs.get_zero_probability(
                    i), qs_json.get_zero_probability(i))

            d = None
            g = None
            qc = None
            qs = None
            qc_json = None
            qs_json = None

        for _ in range(10):
            execute_test_matrix_gate()

=======
>>>>>>> ab13f1f3

if __name__ == "__main__":
    unittest.main()<|MERGE_RESOLUTION|>--- conflicted
+++ resolved
@@ -1048,26 +1048,11 @@
             observable.from_json(non_hermitian_operator.to_json())
 
     def test_gate(self):
-<<<<<<< HEAD
-        from qulacs import QuantumCircuit, QuantumState, circuit
-        from qulacs.gate import (CNOT, CPTP, CZ, FREDKIN, P0, P1, RX, RY, RZ,
-                                 SWAP, TOFFOLI, U1, U2, U3,
-                                 AmplitudeDampingNoise, BitFlipNoise,
-                                 DenseMatrix, DephasingNoise,
-                                 DepolarizingNoise, DiagonalMatrix, H,
-                                 Identity, IndependentXZNoise,
-                                 Measurement,
-                                 Pauli, PauliRotation, Probabilistic,
-                                 RandomUnitary, S, Sdag,
-                                 SparseMatrix, T, Tdag,
-                                 TwoQubitDepolarizingNoise, X, Y, Z, add,
-=======
         from qulacs import QuantumState, circuit, gate
         from qulacs.gate import (CNOT, CZ, FREDKIN, P0, P1, RX, RY, RZ,
                                  SWAP, TOFFOLI, U1, U2, U3, H, Identity,
                                  Pauli, PauliRotation, S, Sdag,
                                  T, Tdag, X, Y, Z, add,
->>>>>>> ab13f1f3
                                  merge, sqrtX, sqrtXdag, sqrtY, sqrtYdag,
                                  to_matrix_gate)
         from scipy.sparse import lil_matrix
@@ -1076,19 +1061,8 @@
 
         n = 3
 
-<<<<<<< HEAD
-        def get_index():
-            return np.random.randint(0, n - 1)
-
-        def execute_test_gate():
-            qc = QuantumCircuit(n)
-            qc_json = QuantumCircuit(n)
-            qs = QuantumState(n)
-            qs_json = QuantumState(n)
-=======
         def execute_test_gate():
             qs = QuantumState(n)
->>>>>>> ab13f1f3
             sparse_mat = lil_matrix((4, 4))
             sparse_mat[0, 0] = 1
             sparse_mat[1, 1] = 1
@@ -1096,25 +1070,6 @@
             r = random.random()
 
             gates = [
-<<<<<<< HEAD
-                Identity(get_index()), X(get_index()), Y(get_index()), Z(get_index()), H(get_index()), S(get_index()), Sdag(get_index()), T(
-                    get_index()), Tdag(get_index()), sqrtX(get_index()), sqrtXdag(get_index()),
-                sqrtY(get_index()), sqrtYdag(get_index()),
-                Probabilistic([r, 1.0 - r], [X(0), Y(0)]), CPTP(
-                    [P0(get_index()), P1(get_index())]),  # Instrument([P0(0), P1(0)], 1), Adaptive(X(0), adap),
-                CNOT(0, 1), CZ(0, 1), SWAP(0, 1), TOFFOLI(0, 1, 2), FREDKIN(
-                    0, 1, 2), Pauli([0, 1], [1, 2]), PauliRotation([0, 1], [1, 2], random.random()),
-                DenseMatrix(0, np.eye(2)), DenseMatrix(
-                    [0, 1], np.eye(4)), SparseMatrix([0, 1], sparse_mat),
-                DiagonalMatrix([0, 1], np.ones(4)), RandomUnitary(
-                    [0, 1]),  # ReversibleBoolean([0, 1], func), StateReflection(ref),
-                BitFlipNoise(get_index(), random.random()), DephasingNoise(get_index(), random.random()), IndependentXZNoise(
-                    get_index(), random.random()), DepolarizingNoise(get_index(), random.random()), TwoQubitDepolarizingNoise(0, 1, random.random()),
-                AmplitudeDampingNoise(0, 0.1), Measurement(0, 1), merge(
-                    X(0), Y(1)), add(X(0), Y(1)), to_matrix_gate(X(0)),
-                P0(0), P1(0), U1(0, 0.), U2(0, 0., 0.), U3(
-                    0, 0., 0., 0.), RX(0, 0.), RY(0, 0.), RZ(0, 0.),
-=======
                 Identity(0), X(0), Y(0), Z(0), H(0), S(0), Sdag(0), T(
                     0), Tdag(0), sqrtX(0), sqrtXdag(0),
                 sqrtY(0), sqrtYdag(0),
@@ -1124,34 +1079,11 @@
                     X(0), Y(1)), add(X(0), Y(1)), to_matrix_gate(X(0)),
                 P0(0), P1(0), U1(0, random.random()), U2(0, random.random(), random.random()), U3(
                     0, random.random(), random.random(), random.random()), RX(0, random.random()), RY(0, random.random()), RZ(0, random.random()),
->>>>>>> ab13f1f3
             ]
             gates.append(merge(Identity(0), X(0)))
             gates.append(add(Identity(0), X(0)))
 
             for g in gates:
-<<<<<<< HEAD
-                qc.add_gate(g)
-                json_string = g.to_json()
-                json.loads(json_string)
-
-            qc.update_quantum_state(qs)
-            json_string = qc.to_json()
-            json.loads(json_string)
-            qc_json = circuit.from_json(json_string)
-            qc_json.update_quantum_state(qs_json)
-            for i in range(n):
-                self.assertAlmostEqual(qs.get_zero_probability(
-                    i), qs_json.get_zero_probability(i))
-
-            qc = None
-            qs = None
-            qc_json = None
-            qs_json = None
-            for g in gates:
-                g = None
-            gates = None
-=======
                 qs.set_Haar_random_state()
                 qs_json = qs.copy()
                 g.update_quantum_state(qs)
@@ -1162,14 +1094,12 @@
                 for i in range(n):
                     self.assertAlmostEqual(qs.get_zero_probability(
                         i), qs_json.get_zero_probability(i))
->>>>>>> ab13f1f3
 
         for _ in range(10):
             execute_test_gate()
 
-<<<<<<< HEAD
     def test_matrix_gate(self):
-        from qulacs import QuantumCircuit, QuantumState, circuit
+        from qulacs import QuantumState, gate
         from qulacs.gate import (
             DenseMatrix,
             SparseMatrix)
@@ -1179,53 +1109,43 @@
 
         n = 3
 
-        def get_index():
-            return np.random.randint(0, n - 1)
-
         def execute_test_matrix_gate():
-            qc = QuantumCircuit(n)
-            qc_json = QuantumCircuit(n)
             qs = QuantumState(n)
-            qs_json = QuantumState(n)
 
             # DenseMatrix
             matrix = np.array(
                 [[random.random(), random.random()], [random.random(), random.random()]])
-            d = DenseMatrix(get_index(), matrix)
-            qc.add_gate(d)
-            json_string = d.to_json()
+            g = DenseMatrix(0, matrix)
+            qs.set_Haar_random_state()
+            qs_json = qs.copy()
+            g.update_quantum_state(qs)
+            json_string = g.to_json()
             json.loads(json_string)
+            g_json = gate.from_json(json_string)
+            g_json.update_quantum_state(qs_json)
+            for i in range(n):
+                self.assertAlmostEqual(qs.get_zero_probability(
+                    i), qs_json.get_zero_probability(i))
 
             # SparseMatrix
             matrix = np.array(
                 [[random.random(), random.random()], [random.random(), random.random()]])
             csc = csc_matrix(matrix)
-            g = SparseMatrix([get_index()], csc)
-            qc.add_gate(g)
+            g = SparseMatrix([0], csc)
+            qs.set_Haar_random_state()
+            qs_json = qs.copy()
+            g.update_quantum_state(qs)
             json_string = g.to_json()
             json.loads(json_string)
-
-            qc.update_quantum_state(qs)
-            json_string = qc.to_json()
-            json.loads(json_string)
-            qc_json = circuit.from_json(json_string)
-            qc_json.update_quantum_state(qs_json)
+            g_json = gate.from_json(json_string)
+            g_json.update_quantum_state(qs_json)
             for i in range(n):
                 self.assertAlmostEqual(qs.get_zero_probability(
                     i), qs_json.get_zero_probability(i))
 
-            d = None
-            g = None
-            qc = None
-            qs = None
-            qc_json = None
-            qs_json = None
-
         for _ in range(10):
             execute_test_matrix_gate()
 
-=======
->>>>>>> ab13f1f3
 
 if __name__ == "__main__":
     unittest.main()