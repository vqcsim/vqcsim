--- conflicted
+++ resolved
@@ -143,17 +143,10 @@
     c_ops.push_back(&op2);
 
     // noisy evolution gate
-<<<<<<< HEAD
-    auto gate = dynamic_cast<ClsNoisyEvolution*>(
-        gate::NoisyEvolution(&hamiltonian, c_ops, time, dt));
+    auto gate = gate::NoisyEvolution(&hamiltonian, c_ops, time, dt);
     auto effective_hamiltonian = gate->get_effective_hamiltonian();
     ASSERT_EQ(effective_hamiltonian->to_string(), "(1,0) Z 0 Z 1 + (0,-1) ");
     delete effective_hamiltonian;
-=======
-    auto gate = gate::NoisyEvolution(&hamiltonian, c_ops, time, dt);
-    ASSERT_EQ(gate->get_effective_hamiltonian()->to_string(),
-        "(1,0) Z 0 Z 1 + (0,-1) ");
->>>>>>> cb78021c
     delete gate;
 }
 
