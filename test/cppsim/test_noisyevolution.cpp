--- conflicted
+++ resolved
@@ -266,7 +266,6 @@
     }
 }
 
-<<<<<<< HEAD
 TEST(NoisyEvolutionTest_fast, T1T2) {
     // 2 qubit dephasing dynamics with ZZ interaction
     double time = 2.;
@@ -536,7 +535,8 @@
     std::cout << "NoisyEvolution: " << exp << " exp_old: " << exp_old
               << std::endl;
     ASSERT_NEAR(exp, exp_old, .1);
-=======
+}
+
 TEST(NoisyEvolutionTest, EmptyCops) {
     double gamma = 0.5474999999999999;
     double depth = 10;
@@ -569,5 +569,4 @@
         ASSERT_FALSE(
             std::isinf(observable.get_expectation_value(&state).real()));
     }
->>>>>>> 8740929e
 }