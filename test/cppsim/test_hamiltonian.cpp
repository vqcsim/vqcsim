--- conflicted
+++ resolved
@@ -483,10 +483,6 @@
         else
             std::cerr << err_message;
     }
-<<<<<<< HEAD
-}
-*/
-=======
     ASSERT_GE(pass_count, test_count - 1);
 }
 
@@ -576,4 +572,4 @@
     state.add_state_with_coef(-1 / coef, &dst_state);
     ASSERT_NEAR(0., state.get_squared_norm(), eps);
 }
->>>>>>> 93648f02
+*/