--- conflicted
+++ resolved
@@ -524,11 +524,8 @@
 }
 
 TEST(ObservableTest, ApplyIdentityToState) {
-<<<<<<< HEAD
-=======
     const double eps = 1e-14;
 
->>>>>>> e1fb2a29
     double coef = .5;
     int n_qubits = 3;
     Observable obs(n_qubits);
@@ -537,9 +534,5 @@
     QuantumState dst_state(n_qubits);
     obs.apply_to_state(&state, &dst_state);
     state.add_state_with_coef(-1 / coef, &dst_state);
-<<<<<<< HEAD
-    ASSERT_EQ(state.get_squared_norm(), 0.);
-=======
     ASSERT_NEAR(0., state.get_squared_norm(), eps);
->>>>>>> e1fb2a29
 }