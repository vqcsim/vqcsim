
#include <gtest/gtest.h>

#include <Eigen/Core>
#include <algorithm>
#include <csim/init_ops.hpp>
#include <csim/memory_ops.hpp>
#include <csim/stat_ops.hpp>
#include <csim/update_ops.hpp>
#include <csim/update_ops_cpp.hpp>
#include <string>

#include "../util/util.hpp"

void test_single_qubit_named_gate(UINT n, std::string name,
    std::function<void(UINT, CTYPE*, ITYPE)> func, Eigen::MatrixXcd mat) {
    const ITYPE dim = 1ULL << n;
    const UINT max_repeat = 2;

    auto state = allocate_quantum_state(dim);
    initialize_Haar_random_state_with_seed(state, dim, 0);

    Eigen::VectorXcd test_state = Eigen::VectorXcd::Zero(dim);
    for (ITYPE i = 0; i < dim; ++i) test_state[i] = state[i];
    std::vector<UINT> indices;
    for (UINT i = 0; i < n; ++i) indices.push_back(i);

    for (UINT rep = 0; rep < max_repeat; ++rep) {
        for (UINT i = 0; i < n; ++i) {
            UINT target = indices[i];
            func(target, state, dim);
            test_state =
                get_expanded_eigen_matrix_with_identity(target, mat, n) *
                test_state;
            state_equal(state, test_state, dim, name);
        }
        std::random_shuffle(indices.begin(), indices.end());
    }
    release_quantum_state(state);
}

TEST(UpdateTest, XGate) {
    Eigen::MatrixXcd mat(2, 2);
    mat << 0, 1, 1, 0;
    test_single_qubit_named_gate(6, "XGate", X_gate, mat);
<<<<<<< HEAD
    test_single_qubit_named_gate(6, "XGate", X_gate_unroll, mat);
#ifdef _USE_SIMD
    test_single_qubit_named_gate(6, "XGate", X_gate_simd, mat);
=======
    test_single_qubit_named_gate(6, "XGate", X_gate_parallel_unroll, mat);
#ifdef _USE_SIMD
    test_single_qubit_named_gate(6, "XGate", X_gate_parallel_simd, mat);
>>>>>>> 74a08f17
#endif
}
TEST(UpdateTest, YGate) {
    Eigen::MatrixXcd mat(2, 2);
    mat << 0, -1.i, 1.i, 0;
    test_single_qubit_named_gate(6, "YGate", Y_gate, mat);
    test_single_qubit_named_gate(6, "YGate", Y_gate_parallel_unroll, mat);
#ifdef _USE_SIMD
    test_single_qubit_named_gate(6, "YGate", Y_gate_parallel_simd, mat);
#endif
}
TEST(UpdateTest, ZGate) {
    const UINT n = 3;
    Eigen::MatrixXcd mat(2, 2);
    mat << 1, 0, 0, -1;
    test_single_qubit_named_gate(6, "ZGate", Z_gate, mat);
    test_single_qubit_named_gate(6, "ZGate", Z_gate_parallel_unroll, mat);
#ifdef _USE_SIMD
    test_single_qubit_named_gate(6, "ZGate", Z_gate_parallel_simd, mat);
#endif
}
TEST(UpdateTest, HGate) {
    const UINT n = 3;
    Eigen::MatrixXcd mat(2, 2);
    mat << 1, 1, 1, -1;
    mat /= sqrt(2.);
    test_single_qubit_named_gate(n, "HGate", H_gate, mat);
    test_single_qubit_named_gate(6, "HGate", H_gate_parallel_unroll, mat);
#ifdef _USE_SIMD
    test_single_qubit_named_gate(6, "HGate", H_gate_parallel_simd, mat);
#endif
}

TEST(UpdateTest, SGate) {
    const UINT n = 3;
    Eigen::MatrixXcd mat(2, 2);
    mat << 1, 0, 0, 1.i;
    test_single_qubit_named_gate(n, "SGate", S_gate, mat);
    test_single_qubit_named_gate(n, "SGate", Sdag_gate, mat.adjoint());
}

TEST(UpdateTest, TGate) {
    const UINT n = 3;
    Eigen::MatrixXcd mat(2, 2);
    mat << 1, 0, 0, (1. + 1.i) / sqrt(2.);
    test_single_qubit_named_gate(n, "TGate", T_gate, mat);
    test_single_qubit_named_gate(n, "TGate", Tdag_gate, mat.adjoint());
}

TEST(UpdateTest, sqrtXGate) {
    const UINT n = 3;
    Eigen::MatrixXcd mat(2, 2);
    mat << 0.5 + 0.5i, 0.5 - 0.5i, 0.5 - 0.5i, 0.5 + 0.5i;
    test_single_qubit_named_gate(n, "SqrtXGate", sqrtX_gate, mat);
    test_single_qubit_named_gate(
        n, "SqrtXdagGate", sqrtXdag_gate, mat.adjoint());
}

TEST(UpdateTest, sqrtYGate) {
    const UINT n = 3;
    Eigen::MatrixXcd mat(2, 2);
    mat << 0.5 + 0.5i, -0.5 - 0.5i, 0.5 + 0.5i, 0.5 + 0.5i;
    test_single_qubit_named_gate(n, "SqrtYGate", sqrtY_gate, mat);
    test_single_qubit_named_gate(
        n, "SqrtYdagGate", sqrtYdag_gate, mat.adjoint());
}

void test_projection_gate(std::function<void(UINT, CTYPE*, ITYPE)> func,
    std::function<double(UINT, CTYPE*, ITYPE)> prob_func,
    Eigen::MatrixXcd mat) {
    const UINT n = 6;
    const ITYPE dim = 1ULL << n;
    const UINT max_repeat = 10;

    UINT target;
    double prob;

    auto state = allocate_quantum_state(dim);
    std::vector<UINT> indices;
    for (UINT i = 0; i < n; ++i) indices.push_back(i);

    for (UINT rep = 0; rep < max_repeat; ++rep) {
        for (int i = 0; i < n; ++i) {
            target = indices[i];
            initialize_Haar_random_state(state, dim);
            Eigen::VectorXcd test_state = Eigen::VectorXcd::Zero(dim);
            for (ITYPE i = 0; i < dim; ++i) test_state[i] = state[i];

            // Z-projection operators
            prob = prob_func(target, state, dim);
            EXPECT_GT(prob, 1e-10);
            func(target, state, dim);
            ASSERT_NEAR(state_norm_squared(state, dim), prob, eps);
            normalize(prob, state, dim);

            test_state =
                get_expanded_eigen_matrix_with_identity(target, mat, n) *
                test_state;
            ASSERT_NEAR(test_state.squaredNorm(), prob, eps);
            test_state.normalize();
            state_equal(state, test_state, dim, "Projection gate");
        }
        std::random_shuffle(indices.begin(), indices.end());
    }
    release_quantum_state(state);
}

TEST(UpdateTest, ProjectionAndNormalizeTest) {
    const auto P0 = make_P0();
    const auto P1 = make_P1();
    test_projection_gate(P0_gate, M0_prob, P0);
    test_projection_gate(P1_gate, M1_prob, P1);
    test_projection_gate(P0_gate_parallel, M0_prob, P0);
    test_projection_gate(P1_gate_parallel, M1_prob, P1);
}

TEST(UpdateTest, SingleQubitRotationGateTest) {
    const UINT n = 6;
    const ITYPE dim = 1ULL << n;
    const UINT max_repeat = 10;

    const auto Identity = make_Identity();
    const auto X = make_X();
    const auto Y = make_Y();
    const auto Z = make_Z();

    UINT target;
    double angle;

    auto state = allocate_quantum_state(dim);
    initialize_Haar_random_state(state, dim);
    Eigen::VectorXcd test_state = Eigen::VectorXcd::Zero(dim);
    for (ITYPE i = 0; i < dim; ++i) test_state[i] = state[i];
    using testset = std::tuple<std::function<void(UINT, double, CTYPE*, ITYPE)>,
        Eigen::MatrixXcd, std::string>;
    std::vector<testset> test_list;
    test_list.push_back(std::make_tuple(RX_gate, X, "Xrot"));
    test_list.push_back(std::make_tuple(RY_gate, Y, "Yrot"));
    test_list.push_back(std::make_tuple(RZ_gate, Z, "Zrot"));

    for (UINT rep = 0; rep < max_repeat; ++rep) {
        for (auto tup : test_list) {
            target = rand_int(n);
            angle = rand_real();
            auto func = std::get<0>(tup);
            auto mat = std::get<1>(tup);
            auto name = std::get<2>(tup);
            func(target, angle, state, dim);
            test_state =
                get_expanded_eigen_matrix_with_identity(target,
                    cos(angle / 2) * Identity + 1.i * sin(angle / 2) * mat, n) *
                test_state;
            state_equal(state, test_state, dim, name);
        }
    }
    release_quantum_state(state);
}

void test_two_qubit_named_gate(UINT n, std::string name,
    std::function<void(UINT, UINT, CTYPE*, ITYPE)> func,
    std::function<Eigen::MatrixXcd(UINT, UINT, UINT)> matfunc) {
    const ITYPE dim = 1ULL << n;
    const UINT max_repeat = 2;

    auto state = allocate_quantum_state(dim);
    initialize_Haar_random_state_with_seed(state, dim, 0);

    Eigen::VectorXcd test_state = Eigen::VectorXcd::Zero(dim);
    for (ITYPE i = 0; i < dim; ++i) test_state[i] = state[i];
    std::vector<UINT> indices;
    for (UINT i = 0; i < n; ++i) indices.push_back(i);

    for (UINT rep = 0; rep < max_repeat; ++rep) {
        for (UINT i = 0; i + 1 < n; i += 2) {
            UINT target = indices[i];
            UINT control = indices[i + 1];
            func(control, target, state, dim);
            Eigen::MatrixXcd mat = matfunc(control, target, n);
            test_state = mat * test_state;
            state_equal(state, test_state, dim, name);
        }
        std::random_shuffle(indices.begin(), indices.end());
    }
    release_quantum_state(state);
}

TEST(UpdateTest, CNOTGate) {
    const UINT n = 4;
    test_two_qubit_named_gate(
        n, "CNOT", CNOT_gate, get_eigen_matrix_full_qubit_CNOT);
<<<<<<< HEAD
    test_two_qubit_named_gate(
        6, "CNOTGate", CNOT_gate_unroll, get_eigen_matrix_full_qubit_CNOT);
#ifdef _USE_SIMD
    test_two_qubit_named_gate(
        6, "CNOTGate", CNOT_gate_simd, get_eigen_matrix_full_qubit_CNOT);
=======
    test_two_qubit_named_gate(6, "CNOTGate", CNOT_gate_parallel_unroll,
        get_eigen_matrix_full_qubit_CNOT);
#ifdef _USE_SIMD
    test_two_qubit_named_gate(6, "CNOTGate", CNOT_gate_parallel_simd,
        get_eigen_matrix_full_qubit_CNOT);
>>>>>>> 74a08f17
#endif
}

TEST(UpdateTest, CZGate) {
    const UINT n = 4;
    test_two_qubit_named_gate(n, "CZ", CZ_gate, get_eigen_matrix_full_qubit_CZ);
    test_two_qubit_named_gate(
        6, "CZGate", CZ_gate_parallel_unroll, get_eigen_matrix_full_qubit_CZ);
#ifdef _USE_SIMD
    test_two_qubit_named_gate(
        6, "CZGate", CZ_gate_parallel_simd, get_eigen_matrix_full_qubit_CZ);
#endif
}

TEST(UpdateTest, SWAPGate) {
    const UINT n = 4;
    test_two_qubit_named_gate(
        n, "SWAP", SWAP_gate, get_eigen_matrix_full_qubit_SWAP);
    test_two_qubit_named_gate(6, "SWAPGate", SWAP_gate_parallel_unroll,
        get_eigen_matrix_full_qubit_SWAP);
#ifdef _USE_SIMD
    test_two_qubit_named_gate(6, "SWAPGate", SWAP_gate_parallel_simd,
        get_eigen_matrix_full_qubit_SWAP);
#endif
}<|MERGE_RESOLUTION|>--- conflicted
+++ resolved
@@ -43,15 +43,9 @@
     Eigen::MatrixXcd mat(2, 2);
     mat << 0, 1, 1, 0;
     test_single_qubit_named_gate(6, "XGate", X_gate, mat);
-<<<<<<< HEAD
-    test_single_qubit_named_gate(6, "XGate", X_gate_unroll, mat);
-#ifdef _USE_SIMD
-    test_single_qubit_named_gate(6, "XGate", X_gate_simd, mat);
-=======
     test_single_qubit_named_gate(6, "XGate", X_gate_parallel_unroll, mat);
 #ifdef _USE_SIMD
     test_single_qubit_named_gate(6, "XGate", X_gate_parallel_simd, mat);
->>>>>>> 74a08f17
 #endif
 }
 TEST(UpdateTest, YGate) {
@@ -242,19 +236,11 @@
     const UINT n = 4;
     test_two_qubit_named_gate(
         n, "CNOT", CNOT_gate, get_eigen_matrix_full_qubit_CNOT);
-<<<<<<< HEAD
-    test_two_qubit_named_gate(
-        6, "CNOTGate", CNOT_gate_unroll, get_eigen_matrix_full_qubit_CNOT);
-#ifdef _USE_SIMD
-    test_two_qubit_named_gate(
-        6, "CNOTGate", CNOT_gate_simd, get_eigen_matrix_full_qubit_CNOT);
-=======
     test_two_qubit_named_gate(6, "CNOTGate", CNOT_gate_parallel_unroll,
         get_eigen_matrix_full_qubit_CNOT);
 #ifdef _USE_SIMD
     test_two_qubit_named_gate(6, "CNOTGate", CNOT_gate_parallel_simd,
         get_eigen_matrix_full_qubit_CNOT);
->>>>>>> 74a08f17
 #endif
 }
 
