
#include <gpusim/memory_ops.h>
#include <gpusim/update_ops_cuda.h>

<<<<<<< HEAD
void test_single_diagonal_matrix_gate(std::function<void(UINT, const CPPCTYPE*, void*, ITYPE, void*, UINT)> func) {
	const UINT n = 6;
	const ITYPE dim = 1ULL << n;
	const UINT max_repeat = 10;

	Eigen::MatrixXcd Identity(2, 2), Z(2, 2);
	Identity << 1, 0, 0, 1;
	Z << 1, 0, 0, -1;
    std::complex<double> imag_unit(0,1);

	Eigen::Matrix<std::complex<double>, 2, 2, Eigen::RowMajor> U;

	UINT target;
	double icoef, zcoef, norm;

	int ngpus = get_num_device();
	for (int idx = 0; idx < ngpus; ++idx) {
		set_device(idx);
		auto stream_ptr = allocate_cuda_stream_host(1, idx);
		auto state = allocate_quantum_state_host(dim, idx);
		initialize_Haar_random_state_host(state, dim, stream_ptr, idx);
		Eigen::VectorXcd test_state = copy_cpu_from_gpu(state, dim, stream_ptr, idx);

		Eigen::MatrixXcd whole_I = Eigen::MatrixXcd::Identity(dim, dim);

		for (UINT rep = 0; rep < max_repeat; ++rep) {
			// single qubit diagonal matrix gate
			target = rand_int(n);
			icoef = rand_real(); zcoef = rand_real();
			norm = sqrt(icoef * icoef + zcoef * zcoef);
			icoef /= norm; zcoef /= norm;
			U = icoef * Identity + imag_unit * zcoef * Z;
			Eigen::VectorXcd diag = U.diagonal();
			func(target, (CPPCTYPE*)diag.data(), state, dim, stream_ptr, idx);
			test_state = get_expanded_eigen_matrix_with_identity(target, U, n) * test_state;
			state_equal_gpu(state, test_state, dim, "single diagonal gate", stream_ptr, idx);
		}
		release_quantum_state_host(state, idx);
		release_cuda_stream_host(stream_ptr, 1, idx);
	}
=======
#include "test_util.hpp"

void test_single_diagonal_matrix_gate(
    std::function<void(UINT, const CPPCTYPE*, void*, ITYPE, void*, UINT)>
        func) {
    const UINT n = 6;
    const ITYPE dim = 1ULL << n;
    const UINT max_repeat = 10;

    Eigen::MatrixXcd Identity(2, 2), Z(2, 2);
    Identity << 1, 0, 0, 1;
    Z << 1, 0, 0, -1;

    Eigen::Matrix<std::complex<double>, 2, 2, Eigen::RowMajor> U;

    UINT target;
    double icoef, zcoef, norm;

    int ngpus = get_num_device();
    for (int idx = 0; idx < ngpus; ++idx) {
        set_device(idx);
        auto stream_ptr = allocate_cuda_stream_host(1, idx);
        auto state = allocate_quantum_state_host(dim, idx);
        initialize_Haar_random_state_host(state, dim, stream_ptr, idx);
        Eigen::VectorXcd test_state =
            copy_cpu_from_gpu(state, dim, stream_ptr, idx);

        Eigen::MatrixXcd whole_I = Eigen::MatrixXcd::Identity(dim, dim);

        for (UINT rep = 0; rep < max_repeat; ++rep) {
            // single qubit diagonal matrix gate
            target = rand_int(n);
            icoef = rand_real();
            zcoef = rand_real();
            norm = sqrt(icoef * icoef + zcoef * zcoef);
            icoef /= norm;
            zcoef /= norm;
            U = icoef * Identity + 1.i * zcoef * Z;
            Eigen::VectorXcd diag = U.diagonal();
            func(target, (CPPCTYPE*)diag.data(), state, dim, stream_ptr, idx);
            test_state = get_expanded_eigen_matrix_with_identity(target, U, n) *
                         test_state;
            state_equal_gpu(state, test_state, dim, "single diagonal gate",
                stream_ptr, idx);
        }
        release_quantum_state_host(state, idx);
        release_cuda_stream_host(stream_ptr, 1, idx);
    }
>>>>>>> 02343549
}

TEST(UpdateTest, SingleDiagonalMatrixTest) {
    void (*func)(UINT, const CPPCTYPE*, void*, ITYPE, void*, UINT) =
        &single_qubit_diagonal_matrix_gate_host;
    test_single_diagonal_matrix_gate(func);
}

<<<<<<< HEAD
void test_single_phase_gate(std::function<void(UINT, CPPCTYPE, void*, ITYPE, void*, UINT)> func) {
	const UINT n = 6;
	const ITYPE dim = 1ULL << n;
	const UINT max_repeat = 10;

	Eigen::Matrix<std::complex<double>, 2, 2, Eigen::RowMajor> U;
    std::complex<double> imag_unit(0,1);

	UINT target;
	double angle;

	int ngpus = get_num_device();
	for (int idx = 0; idx < ngpus; ++idx) {
		set_device(idx);
		auto stream_ptr = allocate_cuda_stream_host(1, idx);
		auto state = allocate_quantum_state_host(dim, idx);
		initialize_Haar_random_state_host(state, dim, stream_ptr, idx);
		Eigen::VectorXcd test_state = copy_cpu_from_gpu(state, dim, stream_ptr, idx);

		Eigen::MatrixXcd whole_I = Eigen::MatrixXcd::Identity(dim, dim);

		for (UINT rep = 0; rep < max_repeat; ++rep) {
			// single qubit phase matrix gate
			target = rand_int(n);
			angle = rand_real();
			U << 1, 0, 0, cos(angle) + imag_unit * sin(angle);
			func(target, cos(angle) + imag_unit * sin(angle), state, dim, stream_ptr, idx);
			test_state = get_expanded_eigen_matrix_with_identity(target, U, n) * test_state;
			state_equal_gpu(state, test_state, dim, "single phase gate", stream_ptr, idx);
		}
		release_quantum_state_host(state, idx);
		release_cuda_stream_host(stream_ptr, 1, idx);
	}
=======
void test_single_phase_gate(
    std::function<void(UINT, CPPCTYPE, void*, ITYPE, void*, UINT)> func) {
    const UINT n = 6;
    const ITYPE dim = 1ULL << n;
    const UINT max_repeat = 10;

    Eigen::Matrix<std::complex<double>, 2, 2, Eigen::RowMajor> U;

    UINT target;
    double angle;

    int ngpus = get_num_device();
    for (int idx = 0; idx < ngpus; ++idx) {
        set_device(idx);
        auto stream_ptr = allocate_cuda_stream_host(1, idx);
        auto state = allocate_quantum_state_host(dim, idx);
        initialize_Haar_random_state_host(state, dim, stream_ptr, idx);
        Eigen::VectorXcd test_state =
            copy_cpu_from_gpu(state, dim, stream_ptr, idx);

        Eigen::MatrixXcd whole_I = Eigen::MatrixXcd::Identity(dim, dim);

        for (UINT rep = 0; rep < max_repeat; ++rep) {
            // single qubit phase matrix gate
            target = rand_int(n);
            angle = rand_real();
            U << 1, 0, 0, cos(angle) + 1.i * sin(angle);
            func(target, cos(angle) + 1.i * sin(angle), state, dim, stream_ptr,
                idx);
            test_state = get_expanded_eigen_matrix_with_identity(target, U, n) *
                         test_state;
            state_equal_gpu(
                state, test_state, dim, "single phase gate", stream_ptr, idx);
        }
        release_quantum_state_host(state, idx);
        release_cuda_stream_host(stream_ptr, 1, idx);
    }
>>>>>>> 02343549
}

TEST(UpdateTest, SinglePhaseGateTest) {
    void (*func)(UINT, CPPCTYPE, void*, ITYPE, void*, UINT) =
        &single_qubit_phase_gate_host;
    test_single_phase_gate(func);
}<|MERGE_RESOLUTION|>--- conflicted
+++ resolved
@@ -2,48 +2,6 @@
 #include <gpusim/memory_ops.h>
 #include <gpusim/update_ops_cuda.h>
 
-<<<<<<< HEAD
-void test_single_diagonal_matrix_gate(std::function<void(UINT, const CPPCTYPE*, void*, ITYPE, void*, UINT)> func) {
-	const UINT n = 6;
-	const ITYPE dim = 1ULL << n;
-	const UINT max_repeat = 10;
-
-	Eigen::MatrixXcd Identity(2, 2), Z(2, 2);
-	Identity << 1, 0, 0, 1;
-	Z << 1, 0, 0, -1;
-    std::complex<double> imag_unit(0,1);
-
-	Eigen::Matrix<std::complex<double>, 2, 2, Eigen::RowMajor> U;
-
-	UINT target;
-	double icoef, zcoef, norm;
-
-	int ngpus = get_num_device();
-	for (int idx = 0; idx < ngpus; ++idx) {
-		set_device(idx);
-		auto stream_ptr = allocate_cuda_stream_host(1, idx);
-		auto state = allocate_quantum_state_host(dim, idx);
-		initialize_Haar_random_state_host(state, dim, stream_ptr, idx);
-		Eigen::VectorXcd test_state = copy_cpu_from_gpu(state, dim, stream_ptr, idx);
-
-		Eigen::MatrixXcd whole_I = Eigen::MatrixXcd::Identity(dim, dim);
-
-		for (UINT rep = 0; rep < max_repeat; ++rep) {
-			// single qubit diagonal matrix gate
-			target = rand_int(n);
-			icoef = rand_real(); zcoef = rand_real();
-			norm = sqrt(icoef * icoef + zcoef * zcoef);
-			icoef /= norm; zcoef /= norm;
-			U = icoef * Identity + imag_unit * zcoef * Z;
-			Eigen::VectorXcd diag = U.diagonal();
-			func(target, (CPPCTYPE*)diag.data(), state, dim, stream_ptr, idx);
-			test_state = get_expanded_eigen_matrix_with_identity(target, U, n) * test_state;
-			state_equal_gpu(state, test_state, dim, "single diagonal gate", stream_ptr, idx);
-		}
-		release_quantum_state_host(state, idx);
-		release_cuda_stream_host(stream_ptr, 1, idx);
-	}
-=======
 #include "test_util.hpp"
 
 void test_single_diagonal_matrix_gate(
@@ -53,6 +11,7 @@
     const ITYPE dim = 1ULL << n;
     const UINT max_repeat = 10;
 
+    std::complex<double> imag_unit(0, 1);
     Eigen::MatrixXcd Identity(2, 2), Z(2, 2);
     Identity << 1, 0, 0, 1;
     Z << 1, 0, 0, -1;
@@ -71,8 +30,6 @@
         Eigen::VectorXcd test_state =
             copy_cpu_from_gpu(state, dim, stream_ptr, idx);
 
-        Eigen::MatrixXcd whole_I = Eigen::MatrixXcd::Identity(dim, dim);
-
         for (UINT rep = 0; rep < max_repeat; ++rep) {
             // single qubit diagonal matrix gate
             target = rand_int(n);
@@ -81,7 +38,7 @@
             norm = sqrt(icoef * icoef + zcoef * zcoef);
             icoef /= norm;
             zcoef /= norm;
-            U = icoef * Identity + 1.i * zcoef * Z;
+            U = icoef * Identity + imag_unit * zcoef * Z;
             Eigen::VectorXcd diag = U.diagonal();
             func(target, (CPPCTYPE*)diag.data(), state, dim, stream_ptr, idx);
             test_state = get_expanded_eigen_matrix_with_identity(target, U, n) *
@@ -92,7 +49,6 @@
         release_quantum_state_host(state, idx);
         release_cuda_stream_host(stream_ptr, 1, idx);
     }
->>>>>>> 02343549
 }
 
 TEST(UpdateTest, SingleDiagonalMatrixTest) {
@@ -101,41 +57,6 @@
     test_single_diagonal_matrix_gate(func);
 }
 
-<<<<<<< HEAD
-void test_single_phase_gate(std::function<void(UINT, CPPCTYPE, void*, ITYPE, void*, UINT)> func) {
-	const UINT n = 6;
-	const ITYPE dim = 1ULL << n;
-	const UINT max_repeat = 10;
-
-	Eigen::Matrix<std::complex<double>, 2, 2, Eigen::RowMajor> U;
-    std::complex<double> imag_unit(0,1);
-
-	UINT target;
-	double angle;
-
-	int ngpus = get_num_device();
-	for (int idx = 0; idx < ngpus; ++idx) {
-		set_device(idx);
-		auto stream_ptr = allocate_cuda_stream_host(1, idx);
-		auto state = allocate_quantum_state_host(dim, idx);
-		initialize_Haar_random_state_host(state, dim, stream_ptr, idx);
-		Eigen::VectorXcd test_state = copy_cpu_from_gpu(state, dim, stream_ptr, idx);
-
-		Eigen::MatrixXcd whole_I = Eigen::MatrixXcd::Identity(dim, dim);
-
-		for (UINT rep = 0; rep < max_repeat; ++rep) {
-			// single qubit phase matrix gate
-			target = rand_int(n);
-			angle = rand_real();
-			U << 1, 0, 0, cos(angle) + imag_unit * sin(angle);
-			func(target, cos(angle) + imag_unit * sin(angle), state, dim, stream_ptr, idx);
-			test_state = get_expanded_eigen_matrix_with_identity(target, U, n) * test_state;
-			state_equal_gpu(state, test_state, dim, "single phase gate", stream_ptr, idx);
-		}
-		release_quantum_state_host(state, idx);
-		release_cuda_stream_host(stream_ptr, 1, idx);
-	}
-=======
 void test_single_phase_gate(
     std::function<void(UINT, CPPCTYPE, void*, ITYPE, void*, UINT)> func) {
     const UINT n = 6;
@@ -143,6 +64,7 @@
     const UINT max_repeat = 10;
 
     Eigen::Matrix<std::complex<double>, 2, 2, Eigen::RowMajor> U;
+    std::complex<double> imag_unit(0, 1);
 
     UINT target;
     double angle;
@@ -162,9 +84,9 @@
             // single qubit phase matrix gate
             target = rand_int(n);
             angle = rand_real();
-            U << 1, 0, 0, cos(angle) + 1.i * sin(angle);
-            func(target, cos(angle) + 1.i * sin(angle), state, dim, stream_ptr,
-                idx);
+            U << 1, 0, 0, cos(angle) + imag_unit * sin(angle);
+            func(target, cos(angle) + imag_unit * sin(angle), state, dim,
+                stream_ptr, idx);
             test_state = get_expanded_eigen_matrix_with_identity(target, U, n) *
                          test_state;
             state_equal_gpu(
@@ -173,7 +95,6 @@
         release_quantum_state_host(state, idx);
         release_cuda_stream_host(stream_ptr, 1, idx);
     }
->>>>>>> 02343549
 }
 
 TEST(UpdateTest, SinglePhaseGateTest) {
