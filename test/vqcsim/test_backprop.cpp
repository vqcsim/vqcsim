#include <gtest/gtest.h>

#include <cppsim/circuit.hpp>
#include <cppsim/gate_factory.hpp>
#include <cppsim/gate_merge.hpp>
#include <cppsim/observable.hpp>
#include <cppsim/state.hpp>
#include <iostream>
#include <vqcsim/GradCalculator.hpp>
#include <vqcsim/parametric_circuit.hpp>
using namespace std;
TEST(Backprop, BackpropCircuit) {
    ParametricQuantumCircuit kairo(3);
    kairo.add_parametric_RX_gate(0, 2.2);
    kairo.add_parametric_RY_gate(1, 0);
    kairo.add_gate(gate::CNOT(0, 2));
    kairo.add_parametric_RZ_gate(2, 1.4);
    kairo.add_gate(gate::H(1));
    kairo.add_parametric_RY_gate(0, 1);
    kairo.add_gate(gate::CNOT(1, 0));
    kairo.add_gate(gate::H(1));
    kairo.add_parametric_RZ_gate(1, -1);
    kairo.add_gate(gate::H(0));
    kairo.add_gate(gate::CNOT(2, 0));
    kairo.add_parametric_RX_gate(2, 1);
    kairo.add_gate(gate::CNOT(1, 0));
    kairo.add_parametric_RZ_gate(0, 1);
    kairo.add_gate(gate::CNOT(0, 1));
    kairo.add_gate(gate::H(1));
    kairo.add_parametric_RX_gate(1, -1);
    kairo.add_parametric_RY_gate(2, 1);

    Observable observable(3);
    observable.add_operator(1, "X 0 Z 2");
    observable.add_operator(1.2, "Y 1");
    observable.add_operator(1.5, "Z 2");

    vector<double> kaku = {2.2, 0, 1.4, 1, -1, 1, 1, -1, 1};
    GradCalculator wrakln;
    auto bibun = wrakln.calculate_grad(kairo, observable, kaku);

    auto bk = kairo.backprop(&observable);
    for (int i = 0; i < 9; i++) {
        cerr << bk[i] << " " << bibun[i].real() << endl;
        ASSERT_NEAR(bk[i], bibun[i].real(), 1e-10);
    }
}

TEST(Backprop, BackpropCircuitInpro) {
    ParametricQuantumCircuit kairo(3);
    kairo.add_parametric_RX_gate(0, 2.2);
    kairo.add_parametric_RY_gate(1, 0);
    kairo.add_gate(gate::CNOT(0, 2));
    kairo.add_parametric_RZ_gate(2, 1.4);
    kairo.add_gate(gate::H(1));
    kairo.add_parametric_RY_gate(0, 1);
    kairo.add_gate(gate::CNOT(1, 0));
    kairo.add_gate(gate::H(1));
    kairo.add_parametric_RZ_gate(1, -1);
    kairo.add_gate(gate::H(0));
    kairo.add_gate(gate::CNOT(2, 0));
    kairo.add_parametric_RX_gate(2, 1);
    kairo.add_gate(gate::CNOT(1, 0));
    kairo.add_parametric_RZ_gate(0, 1);
    kairo.add_gate(gate::CNOT(0, 1));
    kairo.add_gate(gate::H(1));
    kairo.add_parametric_RX_gate(1, -1);
    kairo.add_parametric_RY_gate(2, 1);
    //回路に適当にゲートを加える

    std::vector<CPPCTYPE> state_hai = {
        1.0, 0.5, 3.0, -0.2, -2.0, 1.0, 0.7, 3.0};
    QuantumState state_soku(3);
    state_soku.load(state_hai);

    QuantumState Astate(3);

    auto bk = kairo.backprop_inner_product(&state_soku);
    state_soku.load(state_hai);
    vector<double> kaku = {2.2, 0, 1.4, 1, -1, 1, 1, -1, 1};

    Astate.set_zero_state();
    kairo.update_quantum_state(&Astate);
    CPPCTYPE mto_sco = state::inner_product(&state_soku, &Astate);
    for (int h = 0; h < 9; h++) {
        kairo.set_parameter(h, kaku[h] + 0.0001);
        Astate.set_zero_state();
        kairo.update_quantum_state(&Astate);
        CPPCTYPE gen_sco = state::inner_product(&state_soku, &Astate);

        cerr << (gen_sco - mto_sco) * 10000.0 << " " << bk[h] << endl;
        ASSERT_NEAR(((gen_sco - mto_sco) * 10000.0).real(), bk[h], 1e-2);

        kairo.set_parameter(h, kaku[h]);
    }
<<<<<<< HEAD
=======
}

// PauliRotationのBackpropTest
TEST(Backprop, BackpropPauliRotationCircuit) {
    ParametricQuantumCircuit kairo(2);
    vector<double> kaku = {2.2, 0, 1.4, 0.8, -0.4, 1.2, 0.7, -1, 1.3, 0.5, -0.8,
        -2.1, 1.9, 2.1, 0.3};

    int ind = 0;
    kairo.add_parametric_RX_gate(0, kaku[ind++]);
    kairo.add_parametric_RY_gate(0, kaku[ind++]);
    kairo.add_parametric_RZ_gate(0, kaku[ind++]);
    kairo.add_parametric_RX_gate(1, kaku[ind++]);
    kairo.add_parametric_RY_gate(1, kaku[ind++]);
    kairo.add_parametric_RZ_gate(1, kaku[ind++]);

    // PauliRotation
    // Rxx
    kairo.add_parametric_multi_Pauli_rotation_gate({0, 1}, {1, 1}, kaku[ind++]);
    // Ryy
    kairo.add_parametric_multi_Pauli_rotation_gate({0, 1}, {2, 2}, kaku[ind++]);
    // Rzz
    kairo.add_parametric_multi_Pauli_rotation_gate({0, 1}, {3, 3}, kaku[ind++]);

    kairo.add_parametric_RX_gate(0, kaku[ind++]);
    kairo.add_parametric_RY_gate(0, kaku[ind++]);
    kairo.add_parametric_RZ_gate(0, kaku[ind++]);
    kairo.add_parametric_RX_gate(1, kaku[ind++]);
    kairo.add_parametric_RY_gate(1, kaku[ind++]);
    kairo.add_parametric_RZ_gate(1, kaku[ind++]);

    Observable observable(2);
    observable.add_operator(1, "X 0");

    GradCalculator wrakln;
    auto bibun = wrakln.calculate_grad(kairo, observable, kaku);
    // culculate_gradした後は、パラメータがぐちゃぐちゃになるので、再セット

    for (int i = 0; i < kaku.size(); i++) {
        kairo.set_parameter(i, kaku[i]);
    }
    auto bk = kairo.backprop(&observable);
    // 数値微分との比較
    for (int i = 0; i < 9; i++) {
        cerr << bk[i] << " " << bibun[i].real() << endl;
        ASSERT_NEAR(bk[i], bibun[i].real(), 1e-10);
    }
>>>>>>> 9e039621
}
<|MERGE_RESOLUTION|>--- conflicted
+++ resolved
@@ -1,146 +1,139 @@
-#include <gtest/gtest.h>
-
-#include <cppsim/circuit.hpp>
-#include <cppsim/gate_factory.hpp>
-#include <cppsim/gate_merge.hpp>
-#include <cppsim/observable.hpp>
-#include <cppsim/state.hpp>
-#include <iostream>
-#include <vqcsim/GradCalculator.hpp>
-#include <vqcsim/parametric_circuit.hpp>
-using namespace std;
-TEST(Backprop, BackpropCircuit) {
-    ParametricQuantumCircuit kairo(3);
-    kairo.add_parametric_RX_gate(0, 2.2);
-    kairo.add_parametric_RY_gate(1, 0);
-    kairo.add_gate(gate::CNOT(0, 2));
-    kairo.add_parametric_RZ_gate(2, 1.4);
-    kairo.add_gate(gate::H(1));
-    kairo.add_parametric_RY_gate(0, 1);
-    kairo.add_gate(gate::CNOT(1, 0));
-    kairo.add_gate(gate::H(1));
-    kairo.add_parametric_RZ_gate(1, -1);
-    kairo.add_gate(gate::H(0));
-    kairo.add_gate(gate::CNOT(2, 0));
-    kairo.add_parametric_RX_gate(2, 1);
-    kairo.add_gate(gate::CNOT(1, 0));
-    kairo.add_parametric_RZ_gate(0, 1);
-    kairo.add_gate(gate::CNOT(0, 1));
-    kairo.add_gate(gate::H(1));
-    kairo.add_parametric_RX_gate(1, -1);
-    kairo.add_parametric_RY_gate(2, 1);
-
-    Observable observable(3);
-    observable.add_operator(1, "X 0 Z 2");
-    observable.add_operator(1.2, "Y 1");
-    observable.add_operator(1.5, "Z 2");
-
-    vector<double> kaku = {2.2, 0, 1.4, 1, -1, 1, 1, -1, 1};
-    GradCalculator wrakln;
-    auto bibun = wrakln.calculate_grad(kairo, observable, kaku);
-
-    auto bk = kairo.backprop(&observable);
-    for (int i = 0; i < 9; i++) {
-        cerr << bk[i] << " " << bibun[i].real() << endl;
-        ASSERT_NEAR(bk[i], bibun[i].real(), 1e-10);
-    }
-}
-
-TEST(Backprop, BackpropCircuitInpro) {
-    ParametricQuantumCircuit kairo(3);
-    kairo.add_parametric_RX_gate(0, 2.2);
-    kairo.add_parametric_RY_gate(1, 0);
-    kairo.add_gate(gate::CNOT(0, 2));
-    kairo.add_parametric_RZ_gate(2, 1.4);
-    kairo.add_gate(gate::H(1));
-    kairo.add_parametric_RY_gate(0, 1);
-    kairo.add_gate(gate::CNOT(1, 0));
-    kairo.add_gate(gate::H(1));
-    kairo.add_parametric_RZ_gate(1, -1);
-    kairo.add_gate(gate::H(0));
-    kairo.add_gate(gate::CNOT(2, 0));
-    kairo.add_parametric_RX_gate(2, 1);
-    kairo.add_gate(gate::CNOT(1, 0));
-    kairo.add_parametric_RZ_gate(0, 1);
-    kairo.add_gate(gate::CNOT(0, 1));
-    kairo.add_gate(gate::H(1));
-    kairo.add_parametric_RX_gate(1, -1);
-    kairo.add_parametric_RY_gate(2, 1);
-    //回路に適当にゲートを加える
-
-    std::vector<CPPCTYPE> state_hai = {
-        1.0, 0.5, 3.0, -0.2, -2.0, 1.0, 0.7, 3.0};
-    QuantumState state_soku(3);
-    state_soku.load(state_hai);
-
-    QuantumState Astate(3);
-
-    auto bk = kairo.backprop_inner_product(&state_soku);
-    state_soku.load(state_hai);
-    vector<double> kaku = {2.2, 0, 1.4, 1, -1, 1, 1, -1, 1};
-
-    Astate.set_zero_state();
-    kairo.update_quantum_state(&Astate);
-    CPPCTYPE mto_sco = state::inner_product(&state_soku, &Astate);
-    for (int h = 0; h < 9; h++) {
-        kairo.set_parameter(h, kaku[h] + 0.0001);
-        Astate.set_zero_state();
-        kairo.update_quantum_state(&Astate);
-        CPPCTYPE gen_sco = state::inner_product(&state_soku, &Astate);
-
-        cerr << (gen_sco - mto_sco) * 10000.0 << " " << bk[h] << endl;
-        ASSERT_NEAR(((gen_sco - mto_sco) * 10000.0).real(), bk[h], 1e-2);
-
-        kairo.set_parameter(h, kaku[h]);
-    }
-<<<<<<< HEAD
-=======
-}
-
-// PauliRotationのBackpropTest
-TEST(Backprop, BackpropPauliRotationCircuit) {
-    ParametricQuantumCircuit kairo(2);
-    vector<double> kaku = {2.2, 0, 1.4, 0.8, -0.4, 1.2, 0.7, -1, 1.3, 0.5, -0.8,
-        -2.1, 1.9, 2.1, 0.3};
-
-    int ind = 0;
-    kairo.add_parametric_RX_gate(0, kaku[ind++]);
-    kairo.add_parametric_RY_gate(0, kaku[ind++]);
-    kairo.add_parametric_RZ_gate(0, kaku[ind++]);
-    kairo.add_parametric_RX_gate(1, kaku[ind++]);
-    kairo.add_parametric_RY_gate(1, kaku[ind++]);
-    kairo.add_parametric_RZ_gate(1, kaku[ind++]);
-
-    // PauliRotation
-    // Rxx
-    kairo.add_parametric_multi_Pauli_rotation_gate({0, 1}, {1, 1}, kaku[ind++]);
-    // Ryy
-    kairo.add_parametric_multi_Pauli_rotation_gate({0, 1}, {2, 2}, kaku[ind++]);
-    // Rzz
-    kairo.add_parametric_multi_Pauli_rotation_gate({0, 1}, {3, 3}, kaku[ind++]);
-
-    kairo.add_parametric_RX_gate(0, kaku[ind++]);
-    kairo.add_parametric_RY_gate(0, kaku[ind++]);
-    kairo.add_parametric_RZ_gate(0, kaku[ind++]);
-    kairo.add_parametric_RX_gate(1, kaku[ind++]);
-    kairo.add_parametric_RY_gate(1, kaku[ind++]);
-    kairo.add_parametric_RZ_gate(1, kaku[ind++]);
-
-    Observable observable(2);
-    observable.add_operator(1, "X 0");
-
-    GradCalculator wrakln;
-    auto bibun = wrakln.calculate_grad(kairo, observable, kaku);
-    // culculate_gradした後は、パラメータがぐちゃぐちゃになるので、再セット
-
-    for (int i = 0; i < kaku.size(); i++) {
-        kairo.set_parameter(i, kaku[i]);
-    }
-    auto bk = kairo.backprop(&observable);
-    // 数値微分との比較
-    for (int i = 0; i < 9; i++) {
-        cerr << bk[i] << " " << bibun[i].real() << endl;
-        ASSERT_NEAR(bk[i], bibun[i].real(), 1e-10);
-    }
->>>>>>> 9e039621
-}
+#include <gtest/gtest.h>
+
+#include <cppsim/circuit.hpp>
+#include <cppsim/gate_factory.hpp>
+#include <cppsim/gate_merge.hpp>
+#include <cppsim/observable.hpp>
+#include <cppsim/state.hpp>
+#include <iostream>
+#include <vqcsim/GradCalculator.hpp>
+#include <vqcsim/parametric_circuit.hpp>
+using namespace std;
+TEST(Backprop, BackpropCircuit) {
+    ParametricQuantumCircuit kairo(3);
+    kairo.add_parametric_RX_gate(0, 2.2);
+    kairo.add_parametric_RY_gate(1, 0);
+    kairo.add_gate(gate::CNOT(0, 2));
+    kairo.add_parametric_RZ_gate(2, 1.4);
+    kairo.add_gate(gate::H(1));
+    kairo.add_parametric_RY_gate(0, 1);
+    kairo.add_gate(gate::CNOT(1, 0));
+    kairo.add_gate(gate::H(1));
+    kairo.add_parametric_RZ_gate(1, -1);
+    kairo.add_gate(gate::H(0));
+    kairo.add_gate(gate::CNOT(2, 0));
+    kairo.add_parametric_RX_gate(2, 1);
+    kairo.add_gate(gate::CNOT(1, 0));
+    kairo.add_parametric_RZ_gate(0, 1);
+    kairo.add_gate(gate::CNOT(0, 1));
+    kairo.add_gate(gate::H(1));
+    kairo.add_parametric_RX_gate(1, -1);
+    kairo.add_parametric_RY_gate(2, 1);
+
+    Observable observable(3);
+    observable.add_operator(1, "X 0 Z 2");
+    observable.add_operator(1.2, "Y 1");
+    observable.add_operator(1.5, "Z 2");
+
+    vector<double> kaku = {2.2, 0, 1.4, 1, -1, 1, 1, -1, 1};
+    GradCalculator wrakln;
+    auto bibun = wrakln.calculate_grad(kairo, observable, kaku);
+
+    auto bk = kairo.backprop(&observable);
+    for (int i = 0; i < 9; i++) {
+        cerr << bk[i] << " " << bibun[i].real() << endl;
+        ASSERT_NEAR(bk[i], bibun[i].real(), 1e-10);
+    }
+}
+
+TEST(Backprop, BackpropCircuitInpro) {
+    ParametricQuantumCircuit kairo(3);
+    kairo.add_parametric_RX_gate(0, 2.2);
+    kairo.add_parametric_RY_gate(1, 0);
+    kairo.add_gate(gate::CNOT(0, 2));
+    kairo.add_parametric_RZ_gate(2, 1.4);
+    kairo.add_gate(gate::H(1));
+    kairo.add_parametric_RY_gate(0, 1);
+    kairo.add_gate(gate::CNOT(1, 0));
+    kairo.add_gate(gate::H(1));
+    kairo.add_parametric_RZ_gate(1, -1);
+    kairo.add_gate(gate::H(0));
+    kairo.add_gate(gate::CNOT(2, 0));
+    kairo.add_parametric_RX_gate(2, 1);
+    kairo.add_gate(gate::CNOT(1, 0));
+    kairo.add_parametric_RZ_gate(0, 1);
+    kairo.add_gate(gate::CNOT(0, 1));
+    kairo.add_gate(gate::H(1));
+    kairo.add_parametric_RX_gate(1, -1);
+    kairo.add_parametric_RY_gate(2, 1);
+    //回路に適当にゲートを加える
+
+    std::vector<CPPCTYPE> state_hai = {
+        1.0, 0.5, 3.0, -0.2, -2.0, 1.0, 0.7, 3.0};
+    QuantumState state_soku(3);
+    state_soku.load(state_hai);
+
+    QuantumState Astate(3);
+
+    auto bk = kairo.backprop_inner_product(&state_soku);
+    state_soku.load(state_hai);
+    vector<double> kaku = {2.2, 0, 1.4, 1, -1, 1, 1, -1, 1};
+
+    Astate.set_zero_state();
+    kairo.update_quantum_state(&Astate);
+    CPPCTYPE mto_sco = state::inner_product(&state_soku, &Astate);
+    for (int h = 0; h < 9; h++) {
+        kairo.set_parameter(h, kaku[h] + 0.0001);
+        Astate.set_zero_state();
+        kairo.update_quantum_state(&Astate);
+        CPPCTYPE gen_sco = state::inner_product(&state_soku, &Astate);
+
+        cerr << (gen_sco - mto_sco) * 10000.0 << " " << bk[h] << endl;
+        ASSERT_NEAR(((gen_sco - mto_sco) * 10000.0).real(), bk[h], 1e-2);
+
+        kairo.set_parameter(h, kaku[h]);
+    }
+}
+
+// PauliRotationのBackpropTest
+TEST(Backprop, BackpropPauliRotationCircuit) {
+    ParametricQuantumCircuit kairo(2);
+    vector<double> kaku = {2.2, 0, 1.4, 0.8, -0.4, 1.2, 0.7, -1, 1.3, 0.5, -0.8,
+        -2.1, 1.9, 2.1, 0.3};
+
+    int ind = 0;
+    kairo.add_parametric_RX_gate(0, kaku[ind++]);
+    kairo.add_parametric_RY_gate(0, kaku[ind++]);
+    kairo.add_parametric_RZ_gate(0, kaku[ind++]);
+    kairo.add_parametric_RX_gate(1, kaku[ind++]);
+    kairo.add_parametric_RY_gate(1, kaku[ind++]);
+    kairo.add_parametric_RZ_gate(1, kaku[ind++]);
+
+    // PauliRotation
+    // Rxx
+    kairo.add_parametric_multi_Pauli_rotation_gate({0, 1}, {1, 1}, kaku[ind++]);
+    // Ryy
+    kairo.add_parametric_multi_Pauli_rotation_gate({0, 1}, {2, 2}, kaku[ind++]);
+    // Rzz
+    kairo.add_parametric_multi_Pauli_rotation_gate({0, 1}, {3, 3}, kaku[ind++]);
+
+    kairo.add_parametric_RX_gate(0, kaku[ind++]);
+    kairo.add_parametric_RY_gate(0, kaku[ind++]);
+    kairo.add_parametric_RZ_gate(0, kaku[ind++]);
+    kairo.add_parametric_RX_gate(1, kaku[ind++]);
+    kairo.add_parametric_RY_gate(1, kaku[ind++]);
+    kairo.add_parametric_RZ_gate(1, kaku[ind++]);
+
+    Observable observable(2);
+    observable.add_operator(1, "X 0");
+
+    GradCalculator wrakln;
+    auto bibun = wrakln.calculate_grad(kairo, observable, kaku);
+
+    auto bk = kairo.backprop(&observable);
+    // 数値微分との比較
+    for (int i = 0; i < 9; i++) {
+        cerr << bk[i] << " " << bibun[i].real() << endl;
+        ASSERT_NEAR(bk[i], bibun[i].real(), 1e-10);
+    }
+}