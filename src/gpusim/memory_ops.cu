#include "gpu_wrapping.h"

#include <assert.h>
#include <algorithm>
#include <cmath>
#include <complex>
#include <cstdio>
#include <cstdlib>
#include <cstring>

#include "memory_ops.h"
#include "memory_ops_device_functions.h"
#include "stat_ops.h"
#include "update_ops_cuda.h"
#include "util.cuh"
#include "util_func.h"
#include "util_type.h"
#include "util_type_internal.h"

__host__ void* allocate_cuda_stream_host(
    unsigned int max_cuda_stream, unsigned int device_number) {
    int current_device = get_current_device();
    if (device_number != current_device) gpuSetDevice(device_number);
    gpuStream_t* stream =
        (gpuStream_t*)malloc(max_cuda_stream * sizeof(gpuStream_t));
    for (unsigned int i = 0; i < max_cuda_stream; ++i)
        gpuStreamCreate(&stream[i]);
    void* gpu_stream = reinterpret_cast<void*>(stream);
    return gpu_stream;
}

__host__ void release_cuda_stream_host(void* gpu_stream,
    unsigned int max_cuda_stream, unsigned int device_number) {
    int current_device = get_current_device();
    if (device_number != current_device) gpuSetDevice(device_number);
    gpuStream_t* stream = reinterpret_cast<gpuStream_t*>(gpu_stream);
    for (unsigned int i = 0; i < max_cuda_stream; ++i)
        gpuStreamDestroy(stream[i]);
    free(stream);
}

__global__ void init_qstate(GTYPE* state_gpu, ITYPE dim) {
    ITYPE idx = blockIdx.x * blockDim.x + threadIdx.x;
    if (idx < dim) {
        state_gpu[idx] = make_gpuDoubleComplex(0.0, 0.0);
    }
    if (idx == 0) state_gpu[idx] = make_gpuDoubleComplex(1.0, 0.0);
}

__host__ void* allocate_quantum_state_host(
    ITYPE dim, unsigned int device_number) {
    int current_device = get_current_device();
    if (device_number != current_device) gpuSetDevice(device_number);
    GTYPE* state_gpu;
    checkGpuErrors(gpuMalloc((void**)&state_gpu, dim * sizeof(GTYPE)),
        __FILE__, __LINE__);
    void* psi_gpu = reinterpret_cast<void*>(state_gpu);
    return psi_gpu;
}

__host__ void initialize_quantum_state_host(
    void* state, ITYPE dim, void* stream, unsigned int device_number) {
    int current_device = get_current_device();
    if (device_number != current_device) gpuSetDevice(device_number);
    GTYPE* state_gpu = reinterpret_cast<GTYPE*>(state);
    gpuStream_t* gpu_stream = reinterpret_cast<gpuStream_t*>(stream);

<<<<<<< HEAD
    unsigned int block = dim <= 1024 ? dim : 1024;
    unsigned int grid = dim / block;
    init_qstate<<<grid, block, 0, *gpu_stream>>>(state_gpu, dim);
=======
    unsigned int max_block_size =
        get_block_size_to_maximize_occupancy(init_qstate);
    unsigned int block = dim <= max_block_size ? dim : max_block_size;
    unsigned int grid = (dim + block - 1) / block;
    init_qstate<<<grid, block, 0, *cuda_stream>>>(state_gpu, dim);
>>>>>>> 29eb9de0

    checkGpuErrors(gpuStreamSynchronize(*gpu_stream), __FILE__, __LINE__);
    checkGpuErrors(gpuGetLastError(), __FILE__, __LINE__);
}

__host__ void release_quantum_state_host(
    void* state, unsigned int device_number) {
    int current_device = get_current_device();
    if (device_number != current_device) gpuSetDevice(device_number);
    GTYPE* state_gpu = reinterpret_cast<GTYPE*>(state);
    checkGpuErrors(gpuFree(state_gpu), __FILE__, __LINE__);
}

__global__ void init_rnd(
<<<<<<< HEAD
    gpurandState* const rnd_state, const unsigned int seed) {
    unsigned int tid = blockIdx.x * blockDim.x + threadIdx.x;
    gpurand_init(seed, tid, 0, &rnd_state[tid]);
=======
    curandState* const rnd_state, const unsigned int seed, ITYPE dim) {
    unsigned int tid = blockIdx.x * blockDim.x + threadIdx.x;
    if (tid < dim) {
        curand_init(seed, tid, 0, &rnd_state[tid]);
    }
>>>>>>> 29eb9de0
}

/*
__global__ void rand_normal_mtgp32(curandState* rnd_state, GTYPE* state, ITYPE
dim){ ITYPE idx = blockIdx.x * blockDim.x + threadIdx.x; double2 rnd;
    curandStateMtgp32 localState = rnd_state[idx];
        if (idx < dim) {
        rnd = curand_normal2_double(&localState);
        state[idx] = make_cuDoubleComplex(rnd.x, rnd.y);
        rnd_state[idx] = localState;
    }
}
*/

__global__ void rand_normal_xorwow(
    gpurandState* rnd_state, GTYPE* state, ITYPE dim) {
    ITYPE idx = blockIdx.x * blockDim.x + threadIdx.x;
    // double2 rnd;
    double tmp1, tmp2;
    double real, imag;
    gpurandState localState = rnd_state[idx];
    if (idx < dim) {
        // rnd = curand_normal2_double(&localState);
        tmp1 = gpurand_uniform_double(&localState);
        tmp2 = gpurand_uniform_double(&localState);
        real = sqrt(-1.0 * log(tmp1)) * sinpi(2.0 * tmp2);
        tmp1 = gpurand_uniform_double(&localState);
        tmp2 = gpurand_uniform_double(&localState);
        imag = sqrt(-1.0 * log(tmp1)) * sinpi(2.0 * tmp2);
        state[idx] = make_gpuDoubleComplex(real, imag);
        rnd_state[idx] = localState;
    }
}

__host__ void initialize_Haar_random_state_with_seed_host(void* state,
    ITYPE dim, UINT seed, void* stream, unsigned int device_number) {
    int current_device = get_current_device();
    if (device_number != current_device) gpuSetDevice(device_number);

    GTYPE* state_gpu = reinterpret_cast<GTYPE*>(state);
    gpuStream_t* gpu_stream = reinterpret_cast<gpuStream_t*>(stream);
    // const ITYPE ignore_first = 40;
    double norm = 0.;

    gpurandState* rnd_state;
    checkGpuErrors(gpuMalloc((void**)&rnd_state, dim * sizeof(gpurandState)),
        __FILE__, __LINE__);

    // CURAND_RNG_PSEUDO_XORWOW
    // CURAND_RNG_PSEUDO_MT19937 offset cannot be used and need sm_35 or higher.

    unsigned int max_block_size =
        get_block_size_to_maximize_occupancy(init_rnd);
    unsigned int block = dim <= max_block_size ? dim : max_block_size;
    unsigned int grid = (dim + block - 1) / block;

<<<<<<< HEAD
    init_rnd<<<grid, block, 0, *gpu_stream>>>(rnd_state, seed);
    checkGpuErrors(gpuGetLastError(), __FILE__, __LINE__);
=======
    init_rnd<<<grid, block, 0, *cuda_stream>>>(rnd_state, seed, dim);
    checkCudaErrors(cudaGetLastError(), __FILE__, __LINE__);
>>>>>>> 29eb9de0

    rand_normal_xorwow<<<grid, block, 0, *gpu_stream>>>(
        rnd_state, state_gpu, dim);
    checkGpuErrors(gpuGetLastError(), __FILE__, __LINE__);

    checkGpuErrors(gpuStreamSynchronize(*gpu_stream), __FILE__, __LINE__);
    checkGpuErrors(gpuFree(rnd_state), __FILE__, __LINE__);
    state = reinterpret_cast<void*>(state_gpu);

    norm = state_norm_squared_host(state, dim, gpu_stream, device_number);
    normalize_host(norm, state, dim, gpu_stream, device_number);
}

__host__ void initialize_Haar_random_state_host(
    void* state, ITYPE dim, void* stream, unsigned int device_number) {
    initialize_Haar_random_state_with_seed_host(
        state, dim, (unsigned)time(NULL), stream, device_number);
}<|MERGE_RESOLUTION|>--- conflicted
+++ resolved
@@ -65,17 +65,11 @@
     GTYPE* state_gpu = reinterpret_cast<GTYPE*>(state);
     gpuStream_t* gpu_stream = reinterpret_cast<gpuStream_t*>(stream);
 
-<<<<<<< HEAD
-    unsigned int block = dim <= 1024 ? dim : 1024;
-    unsigned int grid = dim / block;
-    init_qstate<<<grid, block, 0, *gpu_stream>>>(state_gpu, dim);
-=======
     unsigned int max_block_size =
         get_block_size_to_maximize_occupancy(init_qstate);
     unsigned int block = dim <= max_block_size ? dim : max_block_size;
     unsigned int grid = (dim + block - 1) / block;
-    init_qstate<<<grid, block, 0, *cuda_stream>>>(state_gpu, dim);
->>>>>>> 29eb9de0
+    init_qstate<<<grid, block, 0, *gpu_stream>>>(state_gpu, dim);
 
     checkGpuErrors(gpuStreamSynchronize(*gpu_stream), __FILE__, __LINE__);
     checkGpuErrors(gpuGetLastError(), __FILE__, __LINE__);
@@ -90,17 +84,11 @@
 }
 
 __global__ void init_rnd(
-<<<<<<< HEAD
-    gpurandState* const rnd_state, const unsigned int seed) {
-    unsigned int tid = blockIdx.x * blockDim.x + threadIdx.x;
-    gpurand_init(seed, tid, 0, &rnd_state[tid]);
-=======
-    curandState* const rnd_state, const unsigned int seed, ITYPE dim) {
+    gpurandState* const rnd_state, const unsigned int seed, ITYPE dim) {
     unsigned int tid = blockIdx.x * blockDim.x + threadIdx.x;
     if (tid < dim) {
-        curand_init(seed, tid, 0, &rnd_state[tid]);
+        gpurand_init(seed, tid, 0, &rnd_state[tid]);
     }
->>>>>>> 29eb9de0
 }
 
 /*
@@ -157,13 +145,8 @@
     unsigned int block = dim <= max_block_size ? dim : max_block_size;
     unsigned int grid = (dim + block - 1) / block;
 
-<<<<<<< HEAD
-    init_rnd<<<grid, block, 0, *gpu_stream>>>(rnd_state, seed);
+    init_rnd<<<grid, block, 0, *gpu_stream>>>(rnd_state, seed, dim);
     checkGpuErrors(gpuGetLastError(), __FILE__, __LINE__);
-=======
-    init_rnd<<<grid, block, 0, *cuda_stream>>>(rnd_state, seed, dim);
-    checkCudaErrors(cudaGetLastError(), __FILE__, __LINE__);
->>>>>>> 29eb9de0
 
     rand_normal_xorwow<<<grid, block, 0, *gpu_stream>>>(
         rnd_state, state_gpu, dim);
