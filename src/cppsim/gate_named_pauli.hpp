--- conflicted
+++ resolved
@@ -200,7 +200,6 @@
                      ComplexMatrix::Identity(matrix.rows(), matrix.cols()) +
                  1.i * sin(_angle / 2) * matrix;
     }
-<<<<<<< HEAD
 
     /**
      * \~japanese-en ptreeに変換する
@@ -213,9 +212,9 @@
         pt.add("angle", _angle);
         pt.add_child("pauli", _pauli->to_ptree());
         return pt;
-=======
+    }
+
     virtual ClsPauliRotationGate* get_inverse(void) const override {
         return new ClsPauliRotationGate(-this->_angle, this->_pauli->copy());
->>>>>>> b2600ee1
     }
 };