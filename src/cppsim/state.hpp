﻿#pragma once

#include <csim/init_ops.hpp>
#include <csim/memory_ops.hpp>
#include <csim/stat_ops.hpp>
#include <csim/update_ops.hpp>
#include <iostream>
#include <vector>

#include "exception.hpp"
#include "type.hpp"
#include "utility.hpp"

/**
 * \~japanese-en 量子状態の基底クラス
 */
class QuantumStateBase {
protected:
    ITYPE _dim;
    UINT _qubit_count;
    bool _is_state_vector;
    std::vector<UINT> _classical_register;
    UINT _device_number;
    void* _cuda_stream;

public:
    const UINT& qubit_count; /**< \~japanese-en 量子ビット数 */
    const ITYPE& dim;        /**< \~japanese-en 量子状態の次元 */
    const std::vector<UINT>&
        classical_register; /**< \~japanese-en 古典ビットのレジスタ */
    const UINT& device_number;
    /**
     * \~japanese-en コンストラクタ
     *
     * @param qubit_count_ 量子ビット数
     */
    QuantumStateBase(UINT qubit_count_, bool is_state_vector)
        : qubit_count(_qubit_count),
          dim(_dim),
          classical_register(_classical_register),
          device_number(_device_number) {
        this->_qubit_count = qubit_count_;
        this->_dim = 1ULL << qubit_count_;
        this->_is_state_vector = is_state_vector;
        this->_device_number = 0;
    }
    QuantumStateBase(
        UINT qubit_count_, bool is_state_vector, UINT device_number_)
        : qubit_count(_qubit_count),
          dim(_dim),
          classical_register(_classical_register),
          device_number(_device_number) {
        this->_qubit_count = qubit_count_;
        this->_dim = 1ULL << qubit_count_;
        this->_is_state_vector = is_state_vector;
        this->_device_number = device_number_;
    }
    /**
     * \~japanese-en デストラクタ
     */
    virtual ~QuantumStateBase() {}

    /**
     * \~japanese-en 量子状態が状態ベクトルか密度行列かを判定する
     */
    virtual bool is_state_vector() const { return this->_is_state_vector; }

    /**
     * \~japanese-en 量子状態を計算基底の0状態に初期化する
     */
    virtual void set_zero_state() = 0;

    /**
     * \~japanese-en ノルム0の状態 (要素がすべて0のベクトル) にする
     */
    virtual void set_zero_norm_state() = 0;

    /**
     * \~japanese-en 量子状態を<code>comp_basis</code>の基底状態に初期化する
     *
     * @param comp_basis 初期化する基底を表す整数
     */
    virtual void set_computational_basis(ITYPE comp_basis) = 0;

    /**
     * \~japanese-en 量子状態をHaar
     * randomにサンプリングされた量子状態に初期化する
     */
    virtual void set_Haar_random_state() = 0;

    /**
     * \~japanese-en 量子状態をシードを用いてHaar
     * randomにサンプリングされた量子状態に初期化する
     */
    virtual void set_Haar_random_state(UINT seed) = 0;

    /**
     * \~japanese-en
     * <code>target_qubit_index</code>の添え字の量子ビットを測定した時、0が観測される確率を計算する。
     *
     * 量子状態は変更しない。
     * @param target_qubit_index
     * @return double
     */
    virtual double get_zero_probability(UINT target_qubit_index) const = 0;

    /**
     * \~japanese-en 複数の量子ビットを測定した時の周辺確率を計算する
     *
     * @param measured_values
     * 量子ビット数と同じ長さの0,1,2の配列。0,1はその値が観測され、2は測定をしないことを表す。
     * @return 計算された周辺確率
     */
    virtual double get_marginal_probability(
        std::vector<UINT> measured_values) const = 0;

    /**
     * \~japanese-en
     * 計算基底で測定した時得られる確率分布のエントロピーを計算する。
     *
     * @return エントロピー
     */
    virtual double get_entropy() const = 0;

    /**
     * \~japanese-en 量子状態のノルムを計算する
     *
     * 量子状態のノルムは非ユニタリなゲートを作用した時に小さくなる。
     * @return ノルム
     */
    virtual double get_squared_norm() const = 0;

    /**
     * \~japanese-en 量子状態のノルムを計算する
     *
     * 量子状態のノルムは非ユニタリなゲートを作用した時に小さくなる。
     * @return ノルム
     */
    virtual double get_squared_norm_single_thread() const = 0;

    /**
     * \~japanese-en 量子状態を正規化する
     *
     * @param norm 自身のノルム
     */
    virtual void normalize(double squared_norm) = 0;

    /**
     * \~japanese-en 量子状態を正規化する
     *
     * @param norm 自身のノルム
     */
    virtual void normalize_single_thread(double squared_norm) = 0;

    /**
     * \~japanese-en バッファとして同じサイズの量子状態を作成する。
     *
     * @return 生成された量子状態
     */
    virtual QuantumStateBase* allocate_buffer() const = 0;

    /**
     * \~japanese-en 自身の状態のディープコピーを生成する
     *
     * @return 自身のディープコピー
     */
    virtual QuantumStateBase* copy() const = 0;

    /**
     * \~japanese-en <code>state</code>の量子状態を自身へコピーする。
     */
    virtual void load(const QuantumStateBase* state) = 0;

    /**
     * \~japanese-en <code>state</code>の量子状態を自身へコピーする。
     */
    virtual void load(const std::vector<CPPCTYPE>& state) = 0;

    /**
     * \~japanese-en <code>state</code>の量子状態を自身へコピーする。
     */
    virtual void load(const CPPCTYPE* state) = 0;

    /**
     * \~japanese-en
     * 量子状態が配置されているメモリを保持するデバイス名を取得する。
     */
    virtual const std::string get_device_name() const = 0;

    virtual void* data() const = 0;

    /**
     * \~japanese-en
     * 量子状態をC++の<code>std::complex\<double\></code>の配列として取得する
     *
     * @return 複素ベクトルのポインタ
     */
    virtual CPPCTYPE* data_cpp() const = 0;

    /**
     * \~japanese-en 量子状態をcsimのComplex型の配列として取得する
     *
     * @return 複素ベクトルのポインタ
     */
    virtual CTYPE* data_c() const = 0;

    /**
     * \~japanese-en
     * 量子状態をC++の<code>std::complex\<double\></code>の配列として新たに確保する
     *
     * @return 複素ベクトルのポインタ
     */
    virtual CPPCTYPE* duplicate_data_cpp() const = 0;

    /**
     * \~japanese-en 量子状態をcsimのComplex型の配列として新たに確保する。
     *
     * @return 複素ベクトルのポインタ
     */
    virtual CTYPE* duplicate_data_c() const = 0;

    /**
     * \~japanese-en 量子状態を足しこむ
     */
    virtual void add_state(const QuantumStateBase* state) = 0;

    /**
     * \~japanese-en 量子状態を係数付きで足しこむ
     */
    virtual void add_state_with_coef(
        CPPCTYPE coef, const QuantumStateBase* state) = 0;

    /**
     * \~japanese-en 量子状態を係数付きで足しこむ
     */
    virtual void add_state_with_coef_single_thread(
        CPPCTYPE coef, const QuantumStateBase* state) = 0;

    /**
     * \~japanese-en 複素数をかける
     */
    virtual void multiply_coef(CPPCTYPE coef) = 0;

    virtual void multiply_elementwise_function(
        const std::function<CPPCTYPE(ITYPE)>& func) = 0;

    /**
     * \~japanese-en 指定した添え字の古典レジスタの値を取得する。
     *
     * @param index セットするレジスタの添え字
     * @return 古典レジスタの値
     */
    virtual UINT get_classical_value(UINT index) {
        if (_classical_register.size() <= index) {
            _classical_register.resize(index + 1, 0);
        }
        return _classical_register[index];
    }

    /**
     * \~japanese-en 指定した添え字の古典レジスタに値をセットする
     *
     * @param index セットするレジスタの添え字
     * @param val セットする値
     */
    virtual void set_classical_value(UINT index, UINT val) {
        if (_classical_register.size() <= index) {
            _classical_register.resize(index + 1, 0);
        }
        _classical_register[index] = val;
    }

    /**
     * \~japanese-en 古典レジスタのベクトルを返す
     *
     * @return 古典レジスタ
     */
    virtual const std::vector<UINT> get_classical_register() const {
        return _classical_register;
    }

    /**
     * \~japanese-en 量子状態を測定した際の計算基底のサンプリングを行う
     *
     * @param[in] sampling_count サンプリングを行う回数
     * @param[in] random_seed サンプリングで乱数を振るシード値
     * @return サンプルされた値のリスト
     */
    virtual std::vector<ITYPE> sampling(UINT sampling_count) = 0;
    virtual std::vector<ITYPE> sampling(
        UINT sampling_count, UINT random_seed) = 0;

    /**
     * \~japanese-en 量子回路のデバッグ情報の文字列を生成する
     *
     * @return 生成した文字列
     */
    virtual std::string to_string() const {
        std::stringstream os;
        ComplexVector eigen_state(this->dim);
        auto data = this->data_cpp();
        for (UINT i = 0; i < this->dim; ++i) eigen_state[i] = data[i];
        os << " *** Quantum State ***" << std::endl;
        os << " * Qubit Count : " << this->qubit_count << std::endl;
        os << " * Dimension   : " << this->dim << std::endl;
        os << " * State vector : \n" << eigen_state << std::endl;
        return os.str();
    }

    /**
     * \~japanese-en 量子状態のデバッグ情報を出力する。
     *
     * @return 受け取ったストリーム
     */
    friend std::ostream& operator<<(
        std::ostream& os, const QuantumStateBase& state) {
        os << state.to_string();
        return os;
    }

    /**
     * \~japanese-en 量子状態のデバッグ情報を出力する。
     *
     * @return 受け取ったストリーム
     */
    friend std::ostream& operator<<(
        std::ostream& os, const QuantumStateBase* state) {
        os << *state;
        return os;
    }

    virtual void* get_cuda_stream() const { return this->_cuda_stream; }
};

class QuantumStateCpu : public QuantumStateBase {
private:
    CPPCTYPE* _state_vector;
    Random random;

public:
    /**
     * \~japanese-en コンストラクタ
     *
     * @param qubit_count_ 量子ビット数
     */
    explicit QuantumStateCpu(UINT qubit_count_)
        : QuantumStateBase(qubit_count_, true) {
        this->_state_vector =
            reinterpret_cast<CPPCTYPE*>(allocate_quantum_state(this->_dim));
        initialize_quantum_state(this->data_c(), _dim);
    }
    /**
     * \~japanese-en デストラクタ
     */
    virtual ~QuantumStateCpu() { release_quantum_state(this->data_c()); }
    /**
     * \~japanese-en 量子状態を計算基底の0状態に初期化する
     */
    virtual void set_zero_state() override {
        initialize_quantum_state(this->data_c(), _dim);
    }

    /**
     * \~japanese-en 量子状態をノルム0の状態にする
     */
    virtual void set_zero_norm_state() override {
        set_zero_state();
        _state_vector[0] = 0;
    }

    /**
     * \~japanese-en 量子状態を<code>comp_basis</code>の基底状態に初期化する
     *
     * @param comp_basis 初期化する基底を表す整数
     */
    virtual void set_computational_basis(ITYPE comp_basis) override {
        if (comp_basis >= (ITYPE)(1ULL << this->qubit_count)) {
            throw MatrixIndexOutOfRangeException(
                "Error: QuantumStateCpu::set_computational_basis(ITYPE): "
                "index of "
                "computational basis must be smaller than 2^qubit_count");
        }
        set_zero_state();
        _state_vector[0] = 0.;
        _state_vector[comp_basis] = 1.;
    }
    /**
     * \~japanese-en 量子状態をHaar
     * randomにサンプリングされた量子状態に初期化する
     */
    virtual void set_Haar_random_state() override {
        initialize_Haar_random_state_with_seed(
            this->data_c(), _dim, random.int32());
    }
    /**
     * \~japanese-en 量子状態をシードを用いてHaar
     * randomにサンプリングされた量子状態に初期化する
     */
    virtual void set_Haar_random_state(UINT seed) override {
        initialize_Haar_random_state_with_seed(this->data_c(), _dim, seed);
    }
    /**
     * \~japanese-en
     * <code>target_qubit_index</code>の添え字の量子ビットを測定した時、0が観測される確率を計算する。
     *
     * 量子状態は変更しない。
     * @param target_qubit_index
     * @return double
     */
    virtual double get_zero_probability(
        UINT target_qubit_index) const override {
        if (target_qubit_index >= this->qubit_count) {
            throw QubitIndexOutOfRangeException(
                "Error: QuantumStateCpu::get_zero_probability(UINT): index "
                "of target qubit must be smaller than qubit_count");
        }
        return M0_prob(target_qubit_index, this->data_c(), _dim);
    }
    /**
     * \~japanese-en 複数の量子ビットを測定した時の周辺確率を計算する
     *
     * @param measured_values
     * 量子ビット数と同じ長さの0,1,2の配列。0,1はその値が観測され、2は測定をしないことを表す。
     * @return 計算された周辺確率
     */
    virtual double get_marginal_probability(
        std::vector<UINT> measured_values) const override {
        if (measured_values.size() != this->qubit_count) {
            throw InvalidQubitCountException(
                "Error: "
                "QuantumStateCpu::get_marginal_probability(vector<UINT>): "
                "the length of measured_values must be equal to qubit_count");
        }

        std::vector<UINT> target_index;
        std::vector<UINT> target_value;
        for (UINT i = 0; i < measured_values.size(); ++i) {
            UINT measured_value = measured_values[i];
            if (measured_value == 0 || measured_value == 1) {
                target_index.push_back(i);
                target_value.push_back(measured_value);
            }
        }
        return marginal_prob(target_index.data(), target_value.data(),
            (UINT)target_index.size(), this->data_c(), _dim);
    }
    /**
     * \~japanese-en
     * 計算基底で測定した時得られる確率分布のエントロピーを計算する。
     *
     * @return エントロピー
     */
    virtual double get_entropy() const override {
        return measurement_distribution_entropy(this->data_c(), _dim);
    }

    /**
     * \~japanese-en 量子状態のノルムを計算する
     *
     * 量子状態のノルムは非ユニタリなゲートを作用した時に小さくなる。
     * @return ノルム
     */
    virtual double get_squared_norm() const override {
        return state_norm_squared(this->data_c(), _dim);
    }

    /**
     * \~japanese-en 量子状態のノルムを計算する
     *
     * 量子状態のノルムは非ユニタリなゲートを作用した時に小さくなる。
     * @return ノルム
     */
    virtual double get_squared_norm_single_thread() const override {
        return state_norm_squared_single_thread(this->data_c(), _dim);
    }

    /**
     * \~japanese-en 量子状態を正規化する
     *
     * @param norm 自身のノルム
     */
    virtual void normalize(double squared_norm) override {
        ::normalize(squared_norm, this->data_c(), _dim);
    }

    /**
     * \~japanese-en 量子状態を正規化する
     *
     * @param norm 自身のノルム
     */
    virtual void normalize_single_thread(double squared_norm) override {
        ::normalize_single_thread(squared_norm, this->data_c(), _dim);
    }

    /**
     * \~japanese-en バッファとして同じサイズの量子状態を作成する。
     *
     * @return 生成された量子状態
     */
    virtual QuantumStateCpu* allocate_buffer() const override {
        QuantumStateCpu* new_state = new QuantumStateCpu(this->_qubit_count);
        return new_state;
    }
    /**
     * \~japanese-en 自身の状態のディープコピーを生成する
     *
     * @return 自身のディープコピー
     */
    virtual QuantumStateCpu* copy() const override {
        QuantumStateCpu* new_state = new QuantumStateCpu(this->_qubit_count);
        memcpy(new_state->data_cpp(), _state_vector,
            (size_t)(sizeof(CPPCTYPE) * _dim));
        for (UINT i = 0; i < _classical_register.size(); ++i) {
            new_state->set_classical_value(i, _classical_register[i]);
        }

        return new_state;
    }
    /**
     * \~japanese-en <code>state</code>の量子状態を自身へコピーする。
     */
    virtual void load(const QuantumStateBase* _state) override {
        if (_state->qubit_count != this->qubit_count) {
            throw InvalidQubitCountException(
                "Error: QuantumStateCpu::load(const QuantumStateBase*): "
                "invalid qubit count");
        }

        this->_classical_register = _state->classical_register;
        if (_state->get_device_name() == "gpu") {
            auto ptr = _state->duplicate_data_cpp();
            memcpy(this->data_cpp(), ptr, (size_t)(sizeof(CPPCTYPE) * _dim));
            free(ptr);
        } else {
            memcpy(this->data_cpp(), _state->data_cpp(),
                (size_t)(sizeof(CPPCTYPE) * _dim));
        }
    }
    /**
     * \~japanese-en <code>state</code>の量子状態を自身へコピーする。
     */
    virtual void load(const std::vector<CPPCTYPE>& _state) override {
        if (_state.size() != _dim) {
            throw InvalidStateVectorSizeException(
                "Error: QuantumStateCpu::load(vector<Complex>&): invalid "
                "length of state");
        }
        memcpy(
            this->data_cpp(), _state.data(), (size_t)(sizeof(CPPCTYPE) * _dim));
    }

    /**
     * \~japanese-en <code>state</code>の量子状態を自身へコピーする。
     */
    virtual void load(const CPPCTYPE* _state) override {
        memcpy(this->data_cpp(), _state, (size_t)(sizeof(CPPCTYPE) * _dim));
    }

    /**
     * \~japanese-en
     * 量子状態が配置されているメモリを保持するデバイス名を取得する。
     */
    virtual const std::string get_device_name() const override { return "cpu"; }

    /**
     * \~japanese-en 量子状態のポインタをvoid*型として返す
     */
    virtual void* data() const override {
        return reinterpret_cast<void*>(this->_state_vector);
    }
    /**
     * \~japanese-en
     * 量子状態をC++の<code>std::complex\<double\></code>の配列として取得する
     *
     * @return 複素ベクトルのポインタ
     */
    virtual CPPCTYPE* data_cpp() const override { return this->_state_vector; }
    /**
     * \~japanese-en 量子状態をcsimのComplex型の配列として取得する
     *
     * @return 複素ベクトルのポインタ
     */
    virtual CTYPE* data_c() const override {
        return reinterpret_cast<CTYPE*>(this->_state_vector);
    }

    virtual CTYPE* duplicate_data_c() const override {
        CTYPE* new_data = (CTYPE*)malloc(sizeof(CTYPE) * _dim);
        memcpy(new_data, this->data(), (size_t)(sizeof(CTYPE) * _dim));
        return new_data;
    }

    virtual CPPCTYPE* duplicate_data_cpp() const override {
        CPPCTYPE* new_data = (CPPCTYPE*)malloc(sizeof(CPPCTYPE) * _dim);
        memcpy(new_data, this->data(), (size_t)(sizeof(CPPCTYPE) * _dim));
        return new_data;
    }

    /**
     * \~japanese-en 量子状態を足しこむ
     */
    virtual void add_state(const QuantumStateBase* state) override {
        if (state->get_device_name() == "gpu") {
            throw QuantumStateProcessorException(
                "State vector on GPU cannot be added to that on CPU");
        }
        state_add(state->data_c(), this->data_c(), this->dim);
    }

    /**
     * \~japanese-en 量子状態を足しこむ
     */
    virtual void add_state_with_coef(
        CPPCTYPE coef, const QuantumStateBase* state) override {
        if (state->get_device_name() == "gpu") {
            std::cerr << "State vector on GPU cannot be added to that on CPU"
                      << std::endl;
            return;
        }
        state_add_with_coef(coef, state->data_c(), this->data_c(), this->dim);
    }

    /**
     * \~japanese-en 量子状態を足しこむ
     */
    virtual void add_state_with_coef_single_thread(
        CPPCTYPE coef, const QuantumStateBase* state) override {
        if (state->get_device_name() == "gpu") {
            std::cerr << "State vector on GPU cannot be added to that on CPU"
                      << std::endl;
            return;
        }
        state_add_with_coef_single_thread(
            coef, state->data_c(), this->data_c(), this->dim);
    }

    /**
     * \~japanese-en 複素数をかける
     */
    virtual void multiply_coef(CPPCTYPE coef) override {
        state_multiply(coef, this->data_c(), this->dim);
    }

    virtual void multiply_elementwise_function(
        const std::function<CPPCTYPE(ITYPE)>& func) override {
        CPPCTYPE* state = this->data_cpp();
        for (ITYPE idx = 0; idx < dim; ++idx) {
            state[idx] *= (CPPCTYPE)func(idx);
        }
    }

    /**
     * \~japanese-en 量子状態を測定した際の計算基底のサンプリングを行う
     *
     * @param[in] sampling_count サンプリングを行う回数
     * @return サンプルされた値のリスト
     */
    virtual std::vector<ITYPE> sampling(UINT sampling_count) override {
        std::vector<double> stacked_prob;
        std::vector<ITYPE> result;
        double sum = 0.;
        auto ptr = this->data_cpp();
        stacked_prob.push_back(0.);
        for (UINT i = 0; i < this->dim; ++i) {
            sum += norm(ptr[i]);
            stacked_prob.push_back(sum);
        }

        for (UINT count = 0; count < sampling_count; ++count) {
            double r = random.uniform();
            auto ite =
                std::lower_bound(stacked_prob.begin(), stacked_prob.end(), r);
            auto index = std::distance(stacked_prob.begin(), ite) - 1;
            result.push_back(index);
        }
        return result;
    }
    virtual std::vector<ITYPE> sampling(
        UINT sampling_count, UINT random_seed) override {
        random.set_seed(random_seed);
        return this->sampling(sampling_count);
    }
    /**
     * \~japanese-en JSON文字列に変換する
     */
    virtual std::string to_json() {
        std::vector<std::string> classical_register_json_strings;
        std::transform(_classical_register.begin(), _classical_register.end(),
            std::back_inserter(classical_register_json_strings),
            [](UINT x) { return json::to_json(x); });
        std::vector<std::string> state_vector_json_strings;
        std::transform(_state_vector, _state_vector + _dim,
            std::back_inserter(state_vector_json_strings),
            [](CPPCTYPE x) { return json::to_json(x); });
        std::map<std::string, std::string> attributes;
        attributes["name"] = json::to_json("QuantumState");
        attributes["qubit_count"] = json::to_json(_qubit_count);
        attributes["classical_register"] =
            json::to_json(classical_register_json_strings);
        attributes["state_vector"] = json::to_json(state_vector_json_strings);
        return json::to_json(attributes);
    }
};

typedef QuantumStateCpu
    QuantumState; /**< QuantumState is an alias of QuantumStateCpu */

namespace state {
/**
 * \~japanese-en 量子状態間の内積を計算する
 *
 * @param[in] state_bra 内積のブラ側の量子状態
 * @param[in] state_ket 内積のケット側の量子状態
 * @return 内積の値
 */
CPPCTYPE DllExport inner_product(
    const QuantumState* state_bra, const QuantumState* state_ket);
DllExport QuantumState* tensor_product(
    const QuantumState* state_left, const QuantumState* state_right);
DllExport QuantumState* permutate_qubit(
    const QuantumState* state, std::vector<UINT> qubit_order);
DllExport QuantumState* drop_qubit(const QuantumState* state,
    std::vector<UINT> target, std::vector<UINT> projection);
<<<<<<< HEAD
DllExport QuantumStateBase* from_json(const std::string& json);
=======
// create superposition of states of coef1|state1>+coef2|state2>
DllExport QuantumState* make_superposition(CPPCTYPE coef1,
    const QuantumState* state1, CPPCTYPE coef2, const QuantumState* state2);
>>>>>>> ca2722ac
}  // namespace state<|MERGE_RESOLUTION|>--- conflicted
+++ resolved
@@ -721,11 +721,8 @@
     const QuantumState* state, std::vector<UINT> qubit_order);
 DllExport QuantumState* drop_qubit(const QuantumState* state,
     std::vector<UINT> target, std::vector<UINT> projection);
-<<<<<<< HEAD
-DllExport QuantumStateBase* from_json(const std::string& json);
-=======
 // create superposition of states of coef1|state1>+coef2|state2>
 DllExport QuantumState* make_superposition(CPPCTYPE coef1,
     const QuantumState* state1, CPPCTYPE coef2, const QuantumState* state2);
->>>>>>> ca2722ac
+DllExport QuantumStateBase* from_json(const std::string& json);
 }  // namespace state