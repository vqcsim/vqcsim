#include <stdarg.h>
#include <stdio.h>
#include <stdlib.h>

#include <boost/dynamic_bitset.hpp>
#include <cassert>
#include <cstring>
#include <fstream>
#include <iostream>
#include <string>
#include <utility>
#include <vector>

#include "type.hpp"
#include "utility.hpp"
#ifdef _USE_GPU
#include <gpusim/stat_ops.h>
#endif

#include <csim/stat_ops.hpp>
#include <csim/stat_ops_dm.hpp>

#include "gate_factory.hpp"
#include "pauli_operator.hpp"
#include "state.hpp"

PauliOperator::PauliOperator(std::string strings, CPPCTYPE coef) : _coef(coef) {
    std::stringstream ss(strings);
    std::string pauli_str;
    UINT index, pauli_type = 0;
    while (!ss.eof()) {
        ss >> pauli_str >> index;
        if (pauli_str.length() == 0) break;
        if (pauli_str == "I" || pauli_str == "i")
            pauli_type = 0;
        else if (pauli_str == "X" || pauli_str == "x")
            pauli_type = 1;
        else if (pauli_str == "Y" || pauli_str == "y")
            pauli_type = 2;
        else if (pauli_str == "Z" || pauli_str == "z")
            pauli_type = 3;
        else {
            fprintf(stderr, "invalid Pauli string is given : %s\n ",
                pauli_str.c_str());
            assert(false);
        }
        if (pauli_type != 0) this->add_single_Pauli(index, pauli_type);
    }
}

PauliOperator::PauliOperator(const std::vector<UINT>& target_qubit_list,
    std::string Pauli_operator_type_list, CPPCTYPE coef)
    : _coef(coef) {
    UINT term_count = (UINT)(strlen(Pauli_operator_type_list.c_str()));
    UINT pauli_type = 0;
    for (UINT term_index = 0; term_index < term_count; ++term_index) {
        if (Pauli_operator_type_list[term_index] == 'i' ||
            Pauli_operator_type_list[term_index] == 'I') {
            pauli_type = 0;
        } else if (Pauli_operator_type_list[term_index] == 'x' ||
                   Pauli_operator_type_list[term_index] == 'X') {
            pauli_type = 1;
        } else if (Pauli_operator_type_list[term_index] == 'y' ||
                   Pauli_operator_type_list[term_index] == 'Y') {
            pauli_type = 2;
        } else if (Pauli_operator_type_list[term_index] == 'z' ||
                   Pauli_operator_type_list[term_index] == 'Z') {
            pauli_type = 3;
        } else {
            fprintf(stderr, "invalid Pauli string is given\n");
            assert(false);
        }

        if (pauli_type != 0)
            this->add_single_Pauli(target_qubit_list[term_index], pauli_type);
    }
}

PauliOperator::PauliOperator(const std::vector<UINT>& pauli_list, CPPCTYPE coef)
    : _coef(coef) {
    for (UINT term_index = 0; term_index < pauli_list.size(); ++term_index) {
        if (pauli_list[term_index] != 0)
            this->add_single_Pauli(term_index, pauli_list[term_index]);
    }
}

PauliOperator::PauliOperator(const std::vector<UINT>& target_qubit_index_list,
    const std::vector<UINT>& target_qubit_pauli_list, CPPCTYPE coef)
    : _coef(coef) {
    assert(target_qubit_index_list.size() == target_qubit_pauli_list.size());
    for (UINT term_index = 0; term_index < target_qubit_index_list.size();
         ++term_index) {
        this->add_single_Pauli(target_qubit_index_list[term_index],
            target_qubit_pauli_list[term_index]);
    }
}

PauliOperator::PauliOperator(const boost::dynamic_bitset<>& x,
    const boost::dynamic_bitset<>& z, CPPCTYPE coef) {
    _coef = coef;
    for (UINT i = 0; i < x.size(); i++) {
        UINT pauli_type = 0;
        if (x[i] && !z[i]) {
            pauli_type = 1;
        } else if (x[i] && z[i]) {
            pauli_type = 2;
        } else if (!x[i] && z[i]) {
            pauli_type = 3;
        }
        if (pauli_type != 0) {
            this->add_single_Pauli(i, pauli_type);
        }
    }
}

void PauliOperator::add_single_Pauli(UINT qubit_index, UINT pauli_type) {
    this->_pauli_list.push_back(SinglePauliOperator(qubit_index, pauli_type));
    while (_x.size() <= qubit_index) {
        _x.resize(_x.size() * 2 + 1);
        _z.resize(_z.size() * 2 + 1);
    }
    if (pauli_type == 1) {
        _x.set(qubit_index);
    } else if (pauli_type == 2) {
        _x.set(qubit_index);
        _z.set(qubit_index);
    } else if (pauli_type == 3) {
        _z.set(qubit_index);
    }
}

CPPCTYPE PauliOperator::get_expectation_value(
    const QuantumStateBase* state) const {
    if (state->is_state_vector()) {
#ifdef _USE_GPU
        if (state->get_device_name() == "gpu") {
            return _coef *
                   expectation_value_multi_qubit_Pauli_operator_partial_list_host(
                       this->get_index_list().data(),
                       this->get_pauli_id_list().data(),
                       (UINT)this->get_index_list().size(), state->data(),
                       state->dim, state->get_cuda_stream(),
                       state->device_number);
        } else {
            return _coef *
                   expectation_value_multi_qubit_Pauli_operator_partial_list(
                       this->get_index_list().data(),
                       this->get_pauli_id_list().data(),
                       (UINT)this->get_index_list().size(), state->data_c(),
                       state->dim);
        }
#else
        return _coef *
               expectation_value_multi_qubit_Pauli_operator_partial_list(
                   this->get_index_list().data(),
                   this->get_pauli_id_list().data(),
                   (UINT)this->get_index_list().size(), state->data_c(),
                   state->dim);
#endif
    } else {
        return _coef *
               dm_expectation_value_multi_qubit_Pauli_operator_partial_list(
                   this->get_index_list().data(),
                   this->get_pauli_id_list().data(),
                   (UINT)this->get_index_list().size(), state->data_c(),
                   state->dim);
    }
}

CPPCTYPE PauliOperator::get_transition_amplitude(
    const QuantumStateBase* state_bra,
    const QuantumStateBase* state_ket) const {
    if ((!state_bra->is_state_vector()) || (!state_ket->is_state_vector())) {
        std::cerr
            << "get_transition_amplitude for density matrix is not implemented"
            << std::endl;
    }
#ifdef _USE_GPU
    if (state_ket->get_device_name() == "gpu" &&
        state_bra->get_device_name() == "gpu") {
        return _coef *
               (CPPCTYPE)
                   transition_amplitude_multi_qubit_Pauli_operator_partial_list_host(
                       this->get_index_list().data(),
                       this->get_pauli_id_list().data(),
                       (UINT)this->get_index_list().size(), state_bra->data(),
                       state_ket->data(), state_bra->dim,
                       state_ket->get_cuda_stream(), state_ket->device_number);
    } else {
        return _coef *
               (CPPCTYPE)
                   transition_amplitude_multi_qubit_Pauli_operator_partial_list(
                       this->get_index_list().data(),
                       this->get_pauli_id_list().data(),
                       (UINT)this->get_index_list().size(), state_bra->data_c(),
                       state_ket->data_c(), state_bra->dim);
    }
#else
    return _coef *
           (CPPCTYPE)
               transition_amplitude_multi_qubit_Pauli_operator_partial_list(
                   this->get_index_list().data(),
                   this->get_pauli_id_list().data(),
                   (UINT)this->get_index_list().size(), state_bra->data_c(),
                   state_ket->data_c(), state_bra->dim);
#endif
}

PauliOperator* PauliOperator::copy() const {
    auto pauli = new PauliOperator(this->_coef);
    for (auto val : this->_pauli_list) {
        pauli->add_single_Pauli(val.index(), val.pauli_id());
    }
    return pauli;
}

std::string PauliOperator::get_pauli_string() const {
    std::string res = "";
    UINT size = _pauli_list.size();
    UINT target_index, pauli_id;
    if (size == 0) {
        return "I";
    }
    for (UINT index = 0; index < size; index++) {
        target_index = _pauli_list[index].index();
        pauli_id = _pauli_list[index].pauli_id();
        if (pauli_id == 0)
            continue;
        else if (pauli_id == 1)
            res += "X";
        else if (pauli_id == 2)
            res += "Y";
        else if (pauli_id == 3)
            res += "Z";
        res += " " + std::to_string(target_index) + " ";
    }
    res.pop_back();
    return res;
}

void PauliOperator::change_coef(CPPCTYPE new_coef) { _coef = new_coef; }

PauliOperator PauliOperator::operator*(const PauliOperator& target) const {
    CPPCTYPE bits_coef = 1.0;
    CPPCTYPE I = 1.0i;
    auto x = _x;
    auto z = _z;
    auto target_x = target.get_x_bits();
    auto target_z = target.get_x_bits();
    if (target_x.size() != _x.size()) {
        ITYPE max_size = std::max(_x.size(), target_x.size());
        x.resize(max_size);
        z.resize(max_size);
        target_x.resize(max_size);
        target_z.resize(max_size);
    }
    ITYPE i;
#pragma omp parallel for
    for (i = 0; i < x.size(); i++) {
        if (x[i] && !z[i]) {  // X
            if (!target_x[i] && target_z[i]) {
                bits_coef = bits_coef * -I;
            } else if (target_x[i] && target_z[i]) {
                bits_coef = bits_coef * I;
            }
        } else if (!x[i] && z[i]) {             // Z
            if (target_x[i] && !target_z[i]) {  // X
                bits_coef = bits_coef * -I;
            } else if (target_x[i] && target_z[i]) {  // Y
                bits_coef = bits_coef * I;
            }
        } else if (x[i] && z[i]) {              // Y
            if (target_x[i] && !target_z[i]) {  // X
                bits_coef = bits_coef * I;
            } else if (!target_x[i] && target_z[i]) {  // Z
                bits_coef = bits_coef * I;
            }
        }
    }
    PauliOperator res(
        x ^ target_x, z ^ target_z, _coef * target.get_coef() * bits_coef);
    return res;
}

PauliOperator PauliOperator::operator*(CPPCTYPE target) const {
    PauliOperator res(_x, _z, _coef * target);
    return res;
}

PauliOperator& PauliOperator::operator*=(const PauliOperator& target) {
    _coef *= target.get_coef();
    CPPCTYPE I = 1.0i;
    auto target_x = target.get_x_bits();
    auto target_z = target.get_z_bits();
    ITYPE max_size = std::max(_x.size(), target_x.size());
    if (target_x.size() != _x.size()) {
        _x.resize(max_size);
        _z.resize(max_size);
        target_x.resize(max_size);
        target_z.resize(max_size);
    }
    ITYPE i;
#pragma omp parallel for
    for (i = 0; i < _x.size(); i++) {
        if (_x[i] && !_z[i]) {  // X
            if (!target_x[i] && target_z[i]) {
                _coef *= -I;
            } else if (target_x[i] && target_z[i]) {
                _coef *= I;
            }
        } else if (!_x[i] && _z[i]) {           // Z
            if (target_x[i] && !target_z[i]) {  // X
                _coef *= -I;
            } else if (target_x[i] && target_z[i]) {  // Y
                _coef *= I;
            }
        } else if (_x[i] && _z[i]) {            // Y
            if (target_x[i] && !target_z[i]) {  // X
                _coef *= I;
            } else if (!target_x[i] && target_z[i]) {  // Z
                _coef *= I;
            }
        }
    }
    auto x_bit = _x ^ target_x;
    auto z_bit = _z ^ target_z;
    _x.clear();
    _z.clear();
    _pauli_list.clear();
    _x.resize(max_size);
    _z.resize(max_size);
#pragma omp parallel for
    for (i = 0; i < x_bit.size(); i++) {
        ITYPE pauli_type = 0;
        if (x_bit[i] && !z_bit[i]) {
            pauli_type = 1;
        } else if (x_bit[i] && z_bit[i]) {
            pauli_type = 2;
        } else if (!x_bit[i] && z_bit[i]) {
            pauli_type = 3;
        }
        if (pauli_type != 0) {
            this->add_single_Pauli(i, pauli_type);
        }
    }
    return *this;
}

PauliOperator& PauliOperator::operator*=(CPPCTYPE target) {
    _coef *= target;
    return *this;
}

// made by watle
void PauliOperator::update_quantum_state(QuantumStateBase* instate) {
    // PauliOperator　wo gate tosite kanngaeru
    std::vector<UINT> index_list = this->get_index_list();
    std::vector<UINT> pauli_list = this->get_pauli_id_list();
<<<<<<< HEAD
    for (UINT i = 0; i < index_list.size(); i++) {
        if (pauli_list[i] == 1) {
            auto x_gate = gate::X(index_list[i]);
            x_gate->update_quantum_state(instate);
            delete x_gate;
        } else if (pauli_list[i] == 2) {
            auto y_gate = gate::Y(index_list[i]);
            y_gate->update_quantum_state(instate);
            delete y_gate;
        } else if (pauli_list[i] == 3) {
            auto z_gate = gate::Z(index_list[i]);
=======
    for (int ii = 0; ii < index_list.size(); ii++) {
        if (pauli_list[ii] == 1) {
            auto x_gate = gate::X(index_list[ii]);
            x_gate->update_quantum_state(instate);
            delete x_gate;
        } else if (pauli_list[ii] == 2) {
            auto y_gate = gate::Y(index_list[ii]);
            y_gate->update_quantum_state(instate);
            delete y_gate;
        } else if (pauli_list[ii] == 3) {
            auto z_gate = gate::Z(index_list[ii]);
>>>>>>> c4757b48
            z_gate->update_quantum_state(instate);
            delete z_gate;
        }
    }
    instate->multiply_coef(this->get_coef());
    return;
}<|MERGE_RESOLUTION|>--- conflicted
+++ resolved
@@ -356,19 +356,6 @@
     // PauliOperator　wo gate tosite kanngaeru
     std::vector<UINT> index_list = this->get_index_list();
     std::vector<UINT> pauli_list = this->get_pauli_id_list();
-<<<<<<< HEAD
-    for (UINT i = 0; i < index_list.size(); i++) {
-        if (pauli_list[i] == 1) {
-            auto x_gate = gate::X(index_list[i]);
-            x_gate->update_quantum_state(instate);
-            delete x_gate;
-        } else if (pauli_list[i] == 2) {
-            auto y_gate = gate::Y(index_list[i]);
-            y_gate->update_quantum_state(instate);
-            delete y_gate;
-        } else if (pauli_list[i] == 3) {
-            auto z_gate = gate::Z(index_list[i]);
-=======
     for (int ii = 0; ii < index_list.size(); ii++) {
         if (pauli_list[ii] == 1) {
             auto x_gate = gate::X(index_list[ii]);
@@ -380,7 +367,6 @@
             delete y_gate;
         } else if (pauli_list[ii] == 3) {
             auto z_gate = gate::Z(index_list[ii]);
->>>>>>> c4757b48
             z_gate->update_quantum_state(instate);
             delete z_gate;
         }
