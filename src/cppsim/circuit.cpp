#ifdef _MSC_VER
#define _CRT_SECURE_NO_WARNINGS
#endif

#include "circuit.hpp"

#include <algorithm>
#include <cassert>
#include <cstring>
#include <sstream>
#include <stdexcept>

#include "exception.hpp"
#include "gate.hpp"
#include "gate_factory.hpp"
#include "gate_matrix.hpp"
#include "observable.hpp"
#include "pauli_operator.hpp"

bool check_gate_index(
    const QuantumCircuit* circuit, const QuantumGateBase* gate);

void QuantumCircuit::update_quantum_state(QuantumStateBase* state) {
    if (state->qubit_count != this->qubit_count) {
        throw InvalidQubitCountException(
            "Error: "
            "QuantumCircuit::update_quantum_state(QuantumStateBase) : "
            "invalid qubit count");
    }

    for (const auto& gate : this->_gate_list) {
        gate->update_quantum_state(state);
    }
}

void QuantumCircuit::update_quantum_state(
    QuantumStateBase* state, UINT start, UINT end) {
    if (state->qubit_count != this->qubit_count) {
        throw InvalidQubitCountException(
            "Error: "
            "QuantumCircuit::update_quantum_state(QuantumStateBase,UINT,"
            "UINT) : invalid qubit count");
    }
    if (start > end) {
        throw GateIndexOutOfRangeException(
            "Error: "
            "QuantumCircuit::update_quantum_state(QuantumStateBase,UINT,"
            "UINT) : start must be smaller than or equal to end");
    }
    if (end > this->_gate_list.size()) {
        throw GateIndexOutOfRangeException(
            "Error: "
            "QuantumCircuit::update_quantum_state(QuantumStateBase,UINT,"
            "UINT) : end must be smaller than or equal to gate_count");
    }
    for (UINT cursor = start; cursor < end; ++cursor) {
        this->_gate_list[cursor]->update_quantum_state(state);
    }
}

QuantumCircuit::QuantumCircuit(const QuantumCircuit& obj)
    : qubit_count(_qubit_count), gate_list(_gate_list) {
    _gate_list.clear();
    _qubit_count = (obj.qubit_count);
    for (UINT i = 0; i < obj.gate_list.size(); ++i) {
        _gate_list.push_back(obj.gate_list[i]->copy());
    }
};

QuantumCircuit::QuantumCircuit(UINT qubit_count_)
    : qubit_count(_qubit_count), gate_list(_gate_list) {
    this->_qubit_count = qubit_count_;
}

QuantumCircuit* QuantumCircuit::copy() const {
    QuantumCircuit* new_circuit = new QuantumCircuit(this->_qubit_count);
    for (const auto& gate : this->_gate_list) {
        new_circuit->add_gate(gate->copy());
    }
    return new_circuit;
}

bool check_gate_index(
    const QuantumCircuit* circuit, const QuantumGateBase* gate) {
    auto vec1 = gate->get_target_index_list();
    auto vec2 = gate->get_control_index_list();
    UINT val = 0;
    if (vec1.size() > 0) {
        val = std::max(val, *std::max_element(vec1.begin(), vec1.end()));
    }
    if (vec2.size() > 0) {
        val = std::max(val, *std::max_element(vec2.begin(), vec2.end()));
    }
    return val < circuit->qubit_count;
}

void QuantumCircuit::add_gate(QuantumGateBase* gate) {
    if (!check_gate_index(this, gate)) {
        throw InvalidQubitCountException(
            "Error: QuatnumCircuit::add_gate(QuantumGateBase*): gate "
            "must be "
            "applied to qubits of which the indices are smaller than "
            "qubit_count");
    }
    this->_gate_list.push_back(gate);
}

void QuantumCircuit::add_gate(QuantumGateBase* gate, UINT index) {
    if (!check_gate_index(this, gate)) {
        throw InvalidQubitCountException(
            "Error: QuatnumCircuit::add_gate(QuantumGateBase*, UINT): "
            "gate must be applied to qubits of which the indices are "
            "smaller than qubit_count");
    }
    if (index > this->_gate_list.size()) {
        throw GateIndexOutOfRangeException(
            "Error: QuantumCircuit::add_gate(QuantumGateBase*, UINT) : "
            "insert index must be smaller than or equal to gate_count");
    }
    this->_gate_list.insert(this->_gate_list.begin() + index, gate);
}

void QuantumCircuit::add_gate_copy(const QuantumGateBase* gate) {
    this->add_gate(gate->copy());
}

void QuantumCircuit::add_gate_copy(const QuantumGateBase* gate, UINT index) {
    this->add_gate(gate->copy(), index);
}

void QuantumCircuit::add_noise_gate(
    QuantumGateBase* gate, std::string noise_type, double noise_prob) {
    this->add_gate(gate);
    auto vec1 = gate->get_target_index_list();
    auto vec2 = gate->get_control_index_list();
    std::vector<UINT> itr = vec1;
    for (auto x : vec2) {
        itr.push_back(x);
    }
    if (noise_type == "Depolarizing") {
        if (itr.size() == 1) {
            this->add_gate(gate::DepolarizingNoise(itr[0], noise_prob));
        } else if (itr.size() == 2) {
            this->add_gate(
                gate::TwoQubitDepolarizingNoise(itr[0], itr[1], noise_prob));
        } else {
            throw InvalidQubitCountException(
                "Error: "
                "QuantumCircuit::add_noise_gate(QuantumGateBase*,"
                "string,double) : "
                "depolarizing noise can be used up to 2 qubits, but "
                "this gate has " +
                std::to_string(itr.size()) + " qubits.");
        }
    } else if (noise_type == "BitFlip") {
        if (itr.size() == 1) {
            this->add_gate(gate::BitFlipNoise(itr[0], noise_prob));
        } else {
            throw InvalidQubitCountException(
                "Error: "
                "QuantumCircuit::add_noise_gate(QuantumGateBase*,string,"
                "double) : "
                "BitFlip noise can be used by 1 qubits, but this gate has " +
                std::to_string(itr.size()) + " qubits.");
        }
    } else if (noise_type == "Dephasing") {
        if (itr.size() == 1) {
            this->add_gate(gate::DephasingNoise(itr[0], noise_prob));
        } else {
            throw InvalidQubitCountException(
                "Error: "
                "QuantumCircuit::add_noise_gate(QuantumGateBase*,string,"
                "double) : "
                "Dephasing noise can be used by 1 qubits, but this gate has " +
                std::to_string(itr.size()) + " qubits.");
        }
    } else if (noise_type == "IndependentXZ") {
        if (itr.size() == 1) {
            this->add_gate(gate::IndependentXZNoise(itr[0], noise_prob));
        } else {
            throw InvalidQubitCountException(
                "Error: "
                "QuantumCircuit::add_noise_gate(QuantumGateBase*,"
                "string,double) : "
                "IndependentXZ noise can be used by 1 qubits, but "
                "this gate has " +
                std::to_string(itr.size()) + " qubits.");
        }
    } else if (noise_type == "AmplitudeDamping") {
        if (itr.size() == 1) {
            this->add_gate(gate::AmplitudeDampingNoise(itr[0], noise_prob));
        } else {
            throw InvalidQubitCountException(
                "Error: "
                "QuantumCircuit::add_noise_gate(QuantumGateBase*,string,"
                "double) : AmplitudeDamping noise can be used by 1 qubits, "
                "but this gate has " +
                std::to_string(itr.size()) + " qubits.");
        }
    } else {
        throw InvalidNoiseTypeIdentifierException(
            "Error: "
            "QuantumCircuit::add_noise_gate(QuantumGateBase*,string,"
            "double) : noise_type is undetectable. your noise_type = '" +
            noise_type + "'.");
    }
}

void QuantumCircuit::add_noise_gate_copy(
    QuantumGateBase* gate, std::string noise_type, double noise_prob) {
    this->add_noise_gate(gate->copy(), noise_type, noise_prob);
}

void QuantumCircuit::remove_gate(UINT index) {
    if (index >= this->_gate_list.size()) {
        throw GateIndexOutOfRangeException(
            "Error: QuantumCircuit::remove_gate(UINT) : index must be "
            "smaller than gate_count");
    }
    delete this->_gate_list[index];
    this->_gate_list.erase(this->_gate_list.begin() + index);
}

QuantumCircuit::~QuantumCircuit() {
    for (auto& gate : this->_gate_list) {
        delete gate;
    }
}

bool QuantumCircuit::is_Clifford() const {
    return std::all_of(this->_gate_list.cbegin(), this->_gate_list.cend(),
        [](auto gate) { return gate->is_Clifford(); });
}

bool QuantumCircuit::is_Gaussian() const {
    return std::all_of(this->_gate_list.cbegin(), this->_gate_list.cend(),
        [](auto gate) { return gate->is_Gaussian(); });
}

UINT QuantumCircuit::calculate_depth() const {
    std::vector<UINT> filled_step(this->_qubit_count, 0);
    UINT total_max_step = 0;
    for (const auto& gate : this->_gate_list) {
        UINT max_step_among_target_qubits = 0;
        for (auto target_qubit : gate->target_qubit_list) {
            max_step_among_target_qubits =
                std::max(max_step_among_target_qubits,
                    filled_step[target_qubit.index()]);
        }
        for (auto control_qubit : gate->control_qubit_list) {
            max_step_among_target_qubits =
                std::max(max_step_among_target_qubits,
                    filled_step[control_qubit.index()]);
        }
        for (auto target_qubit : gate->target_qubit_list) {
            filled_step[target_qubit.index()] =
                max_step_among_target_qubits + 1;
        }
        for (auto control_qubit : gate->control_qubit_list) {
            filled_step[control_qubit.index()] =
                max_step_among_target_qubits + 1;
        }
        total_max_step =
            std::max(total_max_step, max_step_among_target_qubits + 1);
    }
    return total_max_step;
}

std::string QuantumCircuit::to_string() const {
    std::stringstream stream;
    std::vector<UINT> gate_size_count(this->_qubit_count, 0);
    UINT max_block_size = 0;

    for (const auto gate : this->_gate_list) {
        UINT whole_qubit_index_count = (UINT)(
            gate->target_qubit_list.size() + gate->control_qubit_list.size());
        if (whole_qubit_index_count == 0) continue;
        gate_size_count[whole_qubit_index_count - 1]++;
        max_block_size = std::max(max_block_size, whole_qubit_index_count);
    }
    stream << "*** Quantum Circuit Info ***" << std::endl;
    stream << "# of qubit: " << this->_qubit_count << std::endl;
    stream << "# of step : " << this->calculate_depth() << std::endl;
    stream << "# of gate : " << this->_gate_list.size() << std::endl;
    for (UINT i = 0; i < max_block_size; ++i) {
        stream << "# of " << i + 1 << " qubit gate: " << gate_size_count[i]
               << std::endl;
    }
    stream << "Clifford  : " << (this->is_Clifford() ? "yes" : "no")
           << std::endl;
    stream << "Gaussian  : " << (this->is_Gaussian() ? "yes" : "no")
           << std::endl;
    stream << std::endl;
    return stream.str();
}

std::ostream& operator<<(std::ostream& stream, const QuantumCircuit& circuit) {
    stream << circuit.to_string();
    return stream;
}
std::ostream& operator<<(std::ostream& stream, const QuantumCircuit* gate) {
    stream << *gate;
    return stream;
}

void QuantumCircuit::add_X_gate(UINT target_index) {
    this->add_gate(gate::X(target_index));
}
void QuantumCircuit::add_Y_gate(UINT target_index) {
    this->add_gate(gate::Y(target_index));
}
void QuantumCircuit::add_Z_gate(UINT target_index) {
    this->add_gate(gate::Z(target_index));
}
void QuantumCircuit::add_H_gate(UINT target_index) {
    this->add_gate(gate::H(target_index));
}
void QuantumCircuit::add_S_gate(UINT target_index) {
    this->add_gate(gate::S(target_index));
}
void QuantumCircuit::add_Sdag_gate(UINT target_index) {
    this->add_gate(gate::Sdag(target_index));
}
void QuantumCircuit::add_T_gate(UINT target_index) {
    this->add_gate(gate::T(target_index));
}
void QuantumCircuit::add_Tdag_gate(UINT target_index) {
    this->add_gate(gate::Tdag(target_index));
}
void QuantumCircuit::add_sqrtX_gate(UINT target_index) {
    this->add_gate(gate::sqrtX(target_index));
}
void QuantumCircuit::add_sqrtXdag_gate(UINT target_index) {
    this->add_gate(gate::sqrtXdag(target_index));
}
void QuantumCircuit::add_sqrtY_gate(UINT target_index) {
    this->add_gate(gate::sqrtY(target_index));
}
void QuantumCircuit::add_sqrtYdag_gate(UINT target_index) {
    this->add_gate(gate::sqrtYdag(target_index));
}
void QuantumCircuit::add_P0_gate(UINT target_index) {
    this->add_gate(gate::P0(target_index));
}
void QuantumCircuit::add_P1_gate(UINT target_index) {
    this->add_gate(gate::P1(target_index));
}
void QuantumCircuit::add_CNOT_gate(UINT control_index, UINT target_index) {
    this->add_gate(gate::CNOT(control_index, target_index));
}
void QuantumCircuit::add_CZ_gate(UINT control_index, UINT target_index) {
    this->add_gate(gate::CZ(control_index, target_index));
}
void QuantumCircuit::add_SWAP_gate(UINT target_index1, UINT target_index2) {
    this->add_gate(gate::SWAP(target_index1, target_index2));
}
void QuantumCircuit::add_RX_gate(UINT target_index, double angle) {
    this->add_gate(gate::RX(target_index, angle));
}
void QuantumCircuit::add_RY_gate(UINT target_index, double angle) {
    this->add_gate(gate::RY(target_index, angle));
}
void QuantumCircuit::add_RZ_gate(UINT target_index, double angle) {
    this->add_gate(gate::RZ(target_index, angle));
}
void QuantumCircuit::add_RotInvX_gate(UINT target_index, double angle) {
    this->add_gate(gate::RotInvX(target_index, angle));
}
void QuantumCircuit::add_RotInvY_gate(UINT target_index, double angle) {
    this->add_gate(gate::RotInvY(target_index, angle));
}
void QuantumCircuit::add_RotInvZ_gate(UINT target_index, double angle) {
    this->add_gate(gate::RotInvZ(target_index, angle));
}
void QuantumCircuit::add_RotX_gate(UINT target_index, double angle) {
    this->add_gate(gate::RotX(target_index, angle));
}
void QuantumCircuit::add_RotY_gate(UINT target_index, double angle) {
    this->add_gate(gate::RotY(target_index, angle));
}
void QuantumCircuit::add_RotZ_gate(UINT target_index, double angle) {
    this->add_gate(gate::RotZ(target_index, angle));
}
void QuantumCircuit::add_U1_gate(UINT target_index, double lambda) {
    this->add_gate(gate::U1(target_index, lambda));
}
void QuantumCircuit::add_U2_gate(UINT target_index, double phi, double lambda) {
    this->add_gate(gate::U2(target_index, phi, lambda));
}
void QuantumCircuit::add_U3_gate(
    UINT target_index, double theta, double phi, double lambda) {
    this->add_gate(gate::U3(target_index, theta, phi, lambda));
}
void QuantumCircuit::add_multi_Pauli_gate(
    std::vector<UINT> target_index_list, std::vector<UINT> pauli_id_list) {
    this->add_gate(gate::Pauli(target_index_list, pauli_id_list));
}
void QuantumCircuit::add_multi_Pauli_gate(const PauliOperator& pauli_operator) {
    this->add_gate(gate::Pauli(
        pauli_operator.get_index_list(), pauli_operator.get_pauli_id_list()));
}
void QuantumCircuit::add_multi_Pauli_rotation_gate(
    std::vector<UINT> target_index_list, std::vector<UINT> pauli_id_list,
    double angle) {
    this->add_gate(
        gate::PauliRotation(target_index_list, pauli_id_list, angle));
}
void QuantumCircuit::add_multi_Pauli_rotation_gate(
    const PauliOperator& pauli_operator) {
    const double eps = 1e-14;
    if (std::abs(pauli_operator.get_coef().imag()) > eps) {
        throw NonHermitianException(
            "Error: QuantumCircuit::add_multi_Pauli_rotation_gate(const "
            "PauliOperator& pauli_operator): not implemented for non "
            "hermitian");
    }
    this->add_gate(gate::PauliRotation(pauli_operator.get_index_list(),
        pauli_operator.get_pauli_id_list(), pauli_operator.get_coef().real()));
}
void QuantumCircuit::add_diagonal_observable_rotation_gate(
    const Observable& observable, double angle) {
    if (!observable.is_hermitian()) {
        throw NonHermitianException(
            "Error: QuantumCircuit::add_observable_rotation_gate(const "
            "Observable& observable, double angle, UINT num_repeats): not "
            "implemented for non hermitian");
    }
    std::vector<PauliOperator*> operator_list = observable.get_terms();
    for (auto pauli : operator_list) {
        auto pauli_rotation = gate::PauliRotation(pauli->get_index_list(),
            pauli->get_pauli_id_list(), pauli->get_coef().real() * angle);
        if (!pauli_rotation->is_diagonal()) {
            throw InvalidObservableException(
                "ERROR: Observable is not diagonal");
        }
        this->add_gate(pauli_rotation);
    }
}
void QuantumCircuit::add_observable_rotation_gate(
    const Observable& observable, double angle, UINT num_repeats) {
    if (!observable.is_hermitian()) {
        throw NonHermitianException(
            "Error: QuantumCircuit::add_observable_rotation_gate(const "
            "Observable& observable, double angle, UINT num_repeats): not "
            "implemented for non hermitian");
    }
    UINT qubit_count_ = observable.get_qubit_count();
    std::vector<PauliOperator*> operator_list = observable.get_terms();
    if (num_repeats == 0)
        num_repeats =
            static_cast<UINT>(std::ceil(angle * (double)qubit_count_ * 100.));
    // std::cout << num_repeats << std::endl;
    for (UINT repeat = 0; repeat < num_repeats; ++repeat) {
        for (auto pauli : operator_list) {
            this->add_gate(gate::PauliRotation(pauli->get_index_list(),
                pauli->get_pauli_id_list(),
                pauli->get_coef().real() * angle / num_repeats));
        }
    }
}
void QuantumCircuit::add_dense_matrix_gate(
    UINT target_index, const ComplexMatrix& matrix) {
    if (matrix.cols() != 2 || matrix.rows() != 2) {
        throw InvalidMatrixGateSizeException(
            "Error: add_dense_matrix_gate(UINT, const ComplexMatrix&) "
            ": matrix "
            "must be matrix.cols()==2 and matrix.rows()==2 for single "
            "qubit gate");
    }

    this->add_gate(gate::DenseMatrix(target_index, matrix));
}
void QuantumCircuit::add_dense_matrix_gate(
    std::vector<UINT> target_index_list, const ComplexMatrix& matrix) {
    if (matrix.cols() != (1LL << target_index_list.size()) ||
        matrix.rows() != (1LL << target_index_list.size())) {
        throw InvalidMatrixGateSizeException(
            "Error: add_dense_matrix_gate(vector<UINT>, const "
            "ComplexMatrix&) : "
            "matrix must be matrix.cols()==(1<<target_count) and "
            "matrix.rows()==(1<<target_count)");
    }

    this->add_gate(gate::DenseMatrix(target_index_list, matrix));
}

void QuantumCircuit::add_random_unitary_gate(
    std::vector<UINT> target_index_list) {
    this->add_gate(gate::RandomUnitary(target_index_list));
}

void QuantumCircuit::add_random_unitary_gate(
    std::vector<UINT> target_index_list, UINT seed) {
    this->add_gate(gate::RandomUnitary(target_index_list, seed));
}

<<<<<<< HEAD
boost::property_tree::ptree QuantumCircuit::to_ptree() const {
    boost::property_tree::ptree pt;
    pt.put("name", "QuantumCircuit");
    pt.put("qubit_count", _qubit_count);
    boost::property_tree::ptree gate_list_pt;
    for (const QuantumGateBase* gate : _gate_list) {
        gate_list_pt.push_back(std::make_pair("", gate->to_ptree()));
    }
    pt.put_child("gate_list", gate_list_pt);
    return pt;
}

namespace circuit {
QuantumCircuit* from_ptree(const boost::property_tree::ptree& pt) {
    std::string name = pt.get<std::string>("name");
    if (name != "QuantumCircuit") {
        throw UnknownPTreePropertyValueException(
            "unknown value for property \"name\":" + name);
    }
    UINT qubit_count = pt.get<UINT>("qubit_count");
    QuantumCircuit* circuit = new QuantumCircuit(qubit_count);
    for (const boost::property_tree::ptree::value_type& gate_pair :
        pt.get_child("gate_list")) {
        QuantumGateBase* gate = gate::from_ptree(gate_pair.second);
        circuit->add_gate(gate);
    }
    return circuit;
}
}  // namespace circuit
=======
QuantumCircuit* QuantumCircuit::get_inverse(void) {
    auto ans = new QuantumCircuit(this->qubit_count);
    for (auto itr = std::rbegin(this->_gate_list);
         itr != std::rend(this->_gate_list); ++itr) {
        ans->add_gate((*itr)->get_inverse());
    }
    return ans;
}
>>>>>>> 702ad695
<|MERGE_RESOLUTION|>--- conflicted
+++ resolved
@@ -494,7 +494,6 @@
     this->add_gate(gate::RandomUnitary(target_index_list, seed));
 }
 
-<<<<<<< HEAD
 boost::property_tree::ptree QuantumCircuit::to_ptree() const {
     boost::property_tree::ptree pt;
     pt.put("name", "QuantumCircuit");
@@ -507,6 +506,15 @@
     return pt;
 }
 
+QuantumCircuit* QuantumCircuit::get_inverse(void) {
+    auto ans = new QuantumCircuit(this->qubit_count);
+    for (auto itr = std::rbegin(this->_gate_list);
+         itr != std::rend(this->_gate_list); ++itr) {
+        ans->add_gate((*itr)->get_inverse());
+    }
+    return ans;
+}
+
 namespace circuit {
 QuantumCircuit* from_ptree(const boost::property_tree::ptree& pt) {
     std::string name = pt.get<std::string>("name");
@@ -523,14 +531,4 @@
     }
     return circuit;
 }
-}  // namespace circuit
-=======
-QuantumCircuit* QuantumCircuit::get_inverse(void) {
-    auto ans = new QuantumCircuit(this->qubit_count);
-    for (auto itr = std::rbegin(this->_gate_list);
-         itr != std::rend(this->_gate_list); ++itr) {
-        ans->add_gate((*itr)->get_inverse());
-    }
-    return ans;
-}
->>>>>>> 702ad695
+}  // namespace circuit