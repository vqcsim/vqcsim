
#include "parametric_circuit.hpp"

#include <iostream>
#include "obs_etc.cpp"
#include "parametric_gate.hpp"
#include "parametric_gate_factory.hpp"
#include "cppsim/type.hpp"
#include "cppsim/gate_factory.hpp"
#include "cppsim/state.hpp"
#include "cppsim/gate_matrix.hpp"
#include "cppsim/gate_merge.cpp"

ParametricQuantumCircuit::ParametricQuantumCircuit(UINT qubit_count_)
    : QuantumCircuit(qubit_count_){};

ParametricQuantumCircuit* ParametricQuantumCircuit::copy() const {
    ParametricQuantumCircuit* new_circuit =
        new ParametricQuantumCircuit(this->qubit_count);
    for (UINT gate_pos = 0; gate_pos < this->gate_list.size(); gate_pos++) {
        auto pos = std::find(this->_parametric_gate_position.begin(),
            this->_parametric_gate_position.end(), gate_pos);
        bool is_parametric = (pos != this->_parametric_gate_position.end());

        if (is_parametric) {
            new_circuit->add_parametric_gate(
                (QuantumGate_SingleParameter*)this->gate_list[gate_pos]
                    ->copy());
        } else {
            new_circuit->add_gate(this->gate_list[gate_pos]->copy());
        }
    }
    return new_circuit;
}

void ParametricQuantumCircuit::add_parametric_gate(
    QuantumGate_SingleParameter* gate) {
    _parametric_gate_position.push_back((UINT)gate_list.size());
    this->add_gate(gate);
    _parametric_gate_list.push_back(gate);
};
void ParametricQuantumCircuit::add_parametric_gate(
    QuantumGate_SingleParameter* gate, UINT index) {
    _parametric_gate_position.push_back(index);
    this->add_gate(gate, index);
    _parametric_gate_list.push_back(gate);
}
void ParametricQuantumCircuit::add_parametric_gate_copy(
    QuantumGate_SingleParameter* gate) {
    _parametric_gate_position.push_back((UINT)gate_list.size());
    QuantumGate_SingleParameter* copied_gate = gate->copy();
    QuantumCircuit::add_gate(copied_gate);
    _parametric_gate_list.push_back(copied_gate);
};
void ParametricQuantumCircuit::add_parametric_gate_copy(
    QuantumGate_SingleParameter* gate, UINT index) {
    for (auto& val : _parametric_gate_position)
        if (val >= index) val++;
    _parametric_gate_position.push_back(index);
    QuantumGate_SingleParameter* copied_gate = gate->copy();
    QuantumCircuit::add_gate(copied_gate, index);
    _parametric_gate_list.push_back(copied_gate);
}
UINT ParametricQuantumCircuit::get_parameter_count() const {
    return (UINT)_parametric_gate_list.size();
}
double ParametricQuantumCircuit::get_parameter(UINT index) const {
    if (index >= this->_parametric_gate_list.size()) {
        std::cerr << "Error: ParametricQuantumCircuit::get_parameter(UINT): "
                     "parameter index is out of range"
                  << std::endl;
        return 0.;
    }

    return _parametric_gate_list[index]->get_parameter_value();
}
void ParametricQuantumCircuit::set_parameter(UINT index, double value) {
    if (index >= this->_parametric_gate_list.size()) {
        std::cerr
            << "Error: ParametricQuantumCircuit::set_parameter(UINT,double): "
               "parameter index is out of range"
            << std::endl;
        return;
    }

    _parametric_gate_list[index]->set_parameter_value(value);
}

std::string ParametricQuantumCircuit::to_string() const {
    std::stringstream os;
    os << QuantumCircuit::to_string();
    os << "*** Parameter Info ***" << std::endl;
    os << "# of parameter: " << this->get_parameter_count() << std::endl;
    return os.str();
}

std::ostream& operator<<(
    std::ostream& stream, const ParametricQuantumCircuit& circuit) {
    stream << circuit.to_string();
    return stream;
}
std::ostream& operator<<(
    std::ostream& stream, const ParametricQuantumCircuit* gate) {
    stream << *gate;
    return stream;
}

UINT ParametricQuantumCircuit::get_parametric_gate_position(UINT index) const {
    if (index >= this->_parametric_gate_list.size()) {
        std::cerr
            << "Error: "
               "ParametricQuantumCircuit::get_parametric_gate_position(UINT):"
               " parameter index is out of range"
            << std::endl;
        return 0;
    }

    return _parametric_gate_position[index];
}
void ParametricQuantumCircuit::add_gate(QuantumGateBase* gate) {
    QuantumCircuit::add_gate(gate);
}
void ParametricQuantumCircuit::add_gate(QuantumGateBase* gate, UINT index) {
    QuantumCircuit::add_gate(gate, index);
    for (auto& val : _parametric_gate_position)
        if (val >= index) val++;
}
void ParametricQuantumCircuit::add_gate_copy(const QuantumGateBase* gate) {
    QuantumCircuit::add_gate(gate->copy());
}
void ParametricQuantumCircuit::add_gate_copy(
    const QuantumGateBase* gate, UINT index) {
    QuantumCircuit::add_gate(gate->copy(), index);
    for (auto& val : _parametric_gate_position)
        if (val >= index) val++;
}

void ParametricQuantumCircuit::remove_gate(UINT index) {
    auto ite = std::find(_parametric_gate_position.begin(),
        _parametric_gate_position.end(), (unsigned int)index);
    if (ite != _parametric_gate_position.end()) {
        UINT dist = (UINT)std::distance(_parametric_gate_position.begin(), ite);
        _parametric_gate_position.erase(
            _parametric_gate_position.begin() + dist);
        _parametric_gate_list.erase(_parametric_gate_list.begin() + dist);
    }
    QuantumCircuit::remove_gate(index);
    for (auto& val : _parametric_gate_position)
        if (val >= index) val--;
}

void ParametricQuantumCircuit::add_parametric_RX_gate(
    UINT target_index, double initial_angle) {
    this->add_parametric_gate(gate::ParametricRX(target_index, initial_angle));
}
void ParametricQuantumCircuit::add_parametric_RY_gate(
    UINT target_index, double initial_angle) {
    this->add_parametric_gate(gate::ParametricRY(target_index, initial_angle));
}
void ParametricQuantumCircuit::add_parametric_RZ_gate(
    UINT target_index, double initial_angle) {
    this->add_parametric_gate(gate::ParametricRZ(target_index, initial_angle));
}

void ParametricQuantumCircuit::add_parametric_multi_Pauli_rotation_gate(
    std::vector<UINT> target, std::vector<UINT> pauli_id,
    double initial_angle) {
    this->add_parametric_gate(
        gate::ParametricPauliRotation(target, pauli_id, initial_angle));
}

//watle made
using namespace std;
std::vector<double> ParametricQuantumCircuit::backprop(GeneralQuantumOperator* obs){
    
    int n=this->qubit_count;
    QuantumState* state = new QuantumState(n);
    state->set_zero_state();
    this->update_quantum_state(state);
    //parametric bibunti tasu
    std::vector<CPPCTYPE>bibun(1<<(this->qubit_count));
    QuantumState* bistate = new QuantumState(n);
    ComplexMatrix zero_matrix(2, 2);
    zero_matrix << 0, 0, 0, 0;
    std::vector<UINT> target_list_a={0};
    auto zero_gate = new QuantumGateMatrix(target_list_a, zero_matrix);
    zero_gate->update_quantum_state(bistate);

    QuantumState* Astate = new QuantumState(n);
   
    /*for(int i=0;i<target_qubit_index_list.size();i++){
        int tqi=target_qubit_index_list[i];
       
        Astate->load(state);
        if(target_qubit_pauli_list[i]==1){
            //pauli X
            auto x_gate=gate::X(tqi);
            x_gate->update_quantum_state(Astate);
            Astate->multiply_coef(-target_qubit_coef_list[i]);
            bistate->add_state(Astate);
            delete x_gate;
        }
        if(target_qubit_pauli_list[i]==2){
            //pauli Y
            auto y_gate=gate::Y(tqi);
            y_gate->update_quantum_state(Astate);
            Astate->multiply_coef(-target_qubit_coef_list[i]);
            bistate->add_state(Astate);
            delete y_gate;

        }
        if(target_qubit_pauli_list[i]==3){
            //pauli Z
            auto z_gate=gate::Z(tqi);
            z_gate->update_quantum_state(Astate);
            Astate->multiply_coef(-target_qubit_coef_list[i]);
            bistate->add_state(Astate);
            delete z_gate;
<<<<<<< HEAD
        }   
    }*/
    bistate=obs->get_upd_quantum_state(state);

=======
        }
        
    }
>>>>>>> 524c916d
    double ansnorm=bistate->get_squared_norm();
    if(ansnorm==0){
        vector<double>ans(this->get_parameter_count() );
        return ans;
    }
    bistate->normalize(ansnorm);
    ansnorm=sqrt(ansnorm);
    int m=this->gate_list.size();
    vector<int>gyapgp(m,-1);//prametric gate position no gyaku
    for(int i=0;i<this->get_parameter_count();i++){
        gyapgp[this->_parametric_gate_position[i]]=i;
    }
    vector<double>ans(this->get_parameter_count() );
    for(int i=m-1;i>=0;i--){
        auto gate=(this->gate_list[i])->copy();
        if(gyapgp[i]!=-1){
            Astate->load(bistate);
            if (gate->get_name()!="ParametricRX"&&gate->get_name()!="ParametricRY"&&gate->get_name()!="ParametricRZ"){
                std::cerr << "Error: "<< gate->get_name() <<" does not support backprop in parametric"<< std::endl;
            }else{
                double kaku=this->get_parameter(gyapgp[i]);
                this->set_parameter(gyapgp[i],3.14159265358979);
                auto Dgate=(this->gate_list[i])->copy();
                Dgate->update_quantum_state(Astate);
                ans[gyapgp[i]]=(state::inner_product(state,Astate)*ansnorm).real();
                this->set_parameter(gyapgp[i],kaku);
            }
        }

        auto Agate=gate::get_adjoint_gate(gate);
        Agate->update_quantum_state(bistate);
        Agate->update_quantum_state(state);
        delete Agate;
        delete gate;
<<<<<<< HEAD
=======
        
>>>>>>> 524c916d
    }
    delete Astate;
    delete state;
    delete bistate;
    delete zero_gate;

    return ans;
    //CPP
}<|MERGE_RESOLUTION|>--- conflicted
+++ resolved
@@ -216,16 +216,10 @@
             Astate->multiply_coef(-target_qubit_coef_list[i]);
             bistate->add_state(Astate);
             delete z_gate;
-<<<<<<< HEAD
         }   
     }*/
     bistate=obs->get_upd_quantum_state(state);
 
-=======
-        }
-        
-    }
->>>>>>> 524c916d
     double ansnorm=bistate->get_squared_norm();
     if(ansnorm==0){
         vector<double>ans(this->get_parameter_count() );
@@ -260,10 +254,7 @@
         Agate->update_quantum_state(state);
         delete Agate;
         delete gate;
-<<<<<<< HEAD
-=======
-        
->>>>>>> 524c916d
+
     }
     delete Astate;
     delete state;
