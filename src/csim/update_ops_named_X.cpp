--- conflicted
+++ resolved
@@ -21,15 +21,9 @@
 #endif
 
 #ifdef _USE_SIMD
-<<<<<<< HEAD
-    X_gate_simd(target_qubit_index, state, dim);
-#else
-    X_gate_unroll(target_qubit_index, state, dim);
-=======
     X_gate_parallel_simd(target_qubit_index, state, dim);
 #else
     X_gate_parallel_unroll(target_qubit_index, state, dim);
->>>>>>> 74a08f17
 #endif
 
 #ifdef _OPENMP
@@ -37,11 +31,7 @@
 #endif
 }
 
-<<<<<<< HEAD
-void X_gate_unroll(UINT target_qubit_index, CTYPE* state, ITYPE dim) {
-=======
 void X_gate_parallel_unroll(UINT target_qubit_index, CTYPE* state, ITYPE dim) {
->>>>>>> 74a08f17
     const ITYPE loop_dim = dim / 2;
     const ITYPE mask = (1ULL << target_qubit_index);
     const ITYPE mask_low = mask - 1;
@@ -76,11 +66,7 @@
 }
 
 #ifdef _USE_SIMD
-<<<<<<< HEAD
-void X_gate_simd(UINT target_qubit_index, CTYPE* state, ITYPE dim) {
-=======
 void X_gate_parallel_simd(UINT target_qubit_index, CTYPE* state, ITYPE dim) {
->>>>>>> 74a08f17
     const ITYPE loop_dim = dim / 2;
     const ITYPE mask = (1ULL << target_qubit_index);
     const ITYPE mask_low = mask - 1;
