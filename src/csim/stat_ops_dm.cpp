--- conflicted
+++ resolved
@@ -13,23 +13,14 @@
     ITYPE index;
     double norm = 0;
 #ifdef _OPENMP
-<<<<<<< HEAD
-    OMPutil omputil = get_omputil();
-    omputil->set_qulacs_num_threads(dim, 10);
-=======
-    OMPutil::get_inst().set_qulacs_num_threads(dim, 10);
->>>>>>> 00c800dc
+    OMPutil::get_inst().set_qulacs_num_threads(dim, 10);
 #pragma omp parallel for reduction(+ : norm)
 #endif
     for (index = 0; index < dim; ++index) {
         norm += _creal(state[index * dim + index]);
     }
 #ifdef _OPENMP
-<<<<<<< HEAD
-    omputil->reset_qulacs_num_threads();
-=======
-    OMPutil::get_inst().reset_qulacs_num_threads();
->>>>>>> 00c800dc
+    OMPutil::get_inst().reset_qulacs_num_threads();
 #endif
     return norm;
 }
@@ -40,12 +31,7 @@
     double ent = 0;
     const double eps = 1e-15;
 #ifdef _OPENMP
-<<<<<<< HEAD
-    OMPutil omputil = get_omputil();
-    omputil->set_qulacs_num_threads(dim, 10);
-=======
-    OMPutil::get_inst().set_qulacs_num_threads(dim, 10);
->>>>>>> 00c800dc
+    OMPutil::get_inst().set_qulacs_num_threads(dim, 10);
 #pragma omp parallel for reduction(+ : ent)
 #endif
     for (index = 0; index < dim; ++index) {
@@ -55,11 +41,7 @@
         }
     }
 #ifdef _OPENMP
-<<<<<<< HEAD
-    omputil->reset_qulacs_num_threads();
-=======
-    OMPutil::get_inst().reset_qulacs_num_threads();
->>>>>>> 00c800dc
+    OMPutil::get_inst().reset_qulacs_num_threads();
 #endif
     return ent;
 }
@@ -71,12 +53,7 @@
     ITYPE state_index;
     double sum = 0.;
 #ifdef _OPENMP
-<<<<<<< HEAD
-    OMPutil omputil = get_omputil();
-    omputil->set_qulacs_num_threads(dim, 10);
-=======
-    OMPutil::get_inst().set_qulacs_num_threads(dim, 10);
->>>>>>> 00c800dc
+    OMPutil::get_inst().set_qulacs_num_threads(dim, 10);
 #pragma omp parallel for reduction(+ : sum)
 #endif
     for (state_index = 0; state_index < loop_dim; ++state_index) {
@@ -85,11 +62,7 @@
         sum += _creal(state[basis_0 * dim + basis_0]);
     }
 #ifdef _OPENMP
-<<<<<<< HEAD
-    omputil->reset_qulacs_num_threads();
-=======
-    OMPutil::get_inst().reset_qulacs_num_threads();
->>>>>>> 00c800dc
+    OMPutil::get_inst().reset_qulacs_num_threads();
 #endif
     return sum;
 }
@@ -101,12 +74,7 @@
     ITYPE state_index;
     double sum = 0.;
 #ifdef _OPENMP
-<<<<<<< HEAD
-    OMPutil omputil = get_omputil();
-    omputil->set_qulacs_num_threads(dim, 10);
-=======
-    OMPutil::get_inst().set_qulacs_num_threads(dim, 10);
->>>>>>> 00c800dc
+    OMPutil::get_inst().set_qulacs_num_threads(dim, 10);
 #pragma omp parallel for reduction(+ : sum)
 #endif
     for (state_index = 0; state_index < loop_dim; ++state_index) {
@@ -116,11 +84,7 @@
         sum += _creal(state[basis_1 * dim + basis_1]);
     }
 #ifdef _OPENMP
-<<<<<<< HEAD
-    omputil->reset_qulacs_num_threads();
-=======
-    OMPutil::get_inst().reset_qulacs_num_threads();
->>>>>>> 00c800dc
+    OMPutil::get_inst().reset_qulacs_num_threads();
 #endif
     return sum;
 }
@@ -135,12 +99,7 @@
     ITYPE state_index;
     double sum = 0.;
 #ifdef _OPENMP
-<<<<<<< HEAD
-    OMPutil omputil = get_omputil();
-    omputil->set_qulacs_num_threads(dim, 10);
-=======
-    OMPutil::get_inst().set_qulacs_num_threads(dim, 10);
->>>>>>> 00c800dc
+    OMPutil::get_inst().set_qulacs_num_threads(dim, 10);
 #pragma omp parallel for reduction(+ : sum)
 #endif
     for (state_index = 0; state_index < loop_dim; ++state_index) {
@@ -154,11 +113,7 @@
         sum += _creal(state[basis * dim + basis]);
     }
 #ifdef _OPENMP
-<<<<<<< HEAD
-    omputil->reset_qulacs_num_threads();
-=======
-    OMPutil::get_inst().reset_qulacs_num_threads();
->>>>>>> 00c800dc
+    OMPutil::get_inst().reset_qulacs_num_threads();
 #endif
     return sum;
 }
@@ -166,23 +121,14 @@
 void dm_state_add(const CTYPE* state_added, CTYPE* state, ITYPE dim) {
     ITYPE index;
 #ifdef _OPENMP
-<<<<<<< HEAD
-    OMPutil omputil = get_omputil();
-    omputil->set_qulacs_num_threads(dim, 10);
-=======
-    OMPutil::get_inst().set_qulacs_num_threads(dim, 10);
->>>>>>> 00c800dc
+    OMPutil::get_inst().set_qulacs_num_threads(dim, 10);
 #pragma omp parallel for
 #endif
     for (index = 0; index < dim * dim; ++index) {
         state[index] += state_added[index];
     }
 #ifdef _OPENMP
-<<<<<<< HEAD
-    omputil->reset_qulacs_num_threads();
-=======
-    OMPutil::get_inst().reset_qulacs_num_threads();
->>>>>>> 00c800dc
+    OMPutil::get_inst().reset_qulacs_num_threads();
 #endif
 }
 
@@ -190,46 +136,28 @@
     CTYPE coef, const CTYPE* state_added, CTYPE* state, ITYPE dim) {
     ITYPE index;
 #ifdef _OPENMP
-<<<<<<< HEAD
-    OMPutil omputil = get_omputil();
-    omputil->set_qulacs_num_threads(dim, 10);
-=======
-    OMPutil::get_inst().set_qulacs_num_threads(dim, 10);
->>>>>>> 00c800dc
+    OMPutil::get_inst().set_qulacs_num_threads(dim, 10);
 #pragma omp parallel for
 #endif
     for (index = 0; index < dim * dim; ++index) {
         state[index] += coef * state_added[index];
     }
 #ifdef _OPENMP
-<<<<<<< HEAD
-    omputil->reset_qulacs_num_threads();
-=======
-    OMPutil::get_inst().reset_qulacs_num_threads();
->>>>>>> 00c800dc
+    OMPutil::get_inst().reset_qulacs_num_threads();
 #endif
 }
 
 void dm_state_multiply(CTYPE coef, CTYPE* state, ITYPE dim) {
     ITYPE index;
 #ifdef _OPENMP
-<<<<<<< HEAD
-    OMPutil omputil = get_omputil();
-    omputil->set_qulacs_num_threads(dim, 10);
-=======
-    OMPutil::get_inst().set_qulacs_num_threads(dim, 10);
->>>>>>> 00c800dc
+    OMPutil::get_inst().set_qulacs_num_threads(dim, 10);
 #pragma omp parallel for
 #endif
     for (index = 0; index < dim * dim; ++index) {
         state[index] *= coef;
     }
 #ifdef _OPENMP
-<<<<<<< HEAD
-    omputil->reset_qulacs_num_threads();
-=======
-    OMPutil::get_inst().reset_qulacs_num_threads();
->>>>>>> 00c800dc
+    OMPutil::get_inst().reset_qulacs_num_threads();
 #endif
 }
 
