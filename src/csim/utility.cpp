--- conflicted
+++ resolved
@@ -131,20 +131,9 @@
 }
 
 #ifdef _OPENMP
-<<<<<<< HEAD
-static OMPutil omputil = NULL;
-static UINT qulacs_num_default_thread_max = 1;
-static UINT qulacs_num_thread_max = 0;
-static UINT qulacs_force_threshold = 0;
-
-static void set_qulacs_num_threads(ITYPE dim, UINT para_threshold) {
-    UINT threshold = para_threshold;
-    if (qulacs_force_threshold) threshold = qulacs_force_threshold;
-=======
 void OMPutil::set_qulacs_num_threads(ITYPE dim, UINT para_threshold) {
     UINT threshold = para_threshold;
     if (qulacs_force_threshold > 0) threshold = qulacs_force_threshold;
->>>>>>> 00c800dc
     if (dim < (((ITYPE)1) << threshold)) {
         omp_set_num_threads(1);
     } else {
@@ -152,48 +141,7 @@
     }
 }
 
-<<<<<<< HEAD
-static void reset_qulacs_num_threads() {
-    omp_set_num_threads(qulacs_num_default_thread_max);
-}
-
-#define REGISTER_METHOD_POINTER(M) omputil->M = M;
-
-OMPutil get_omputil() {
-    if (omputil != NULL) {
-        return omputil;
-    }
-
-    omputil = (OMPutil)malloc(sizeof(*omputil));
-
-    errno = 0;
-    qulacs_num_thread_max = omp_get_max_threads();
-    char* endp;
-    char* tmp = getenv("QULACS_NUM_THREADS");
-    if (tmp) {
-        const UINT tmp_val = strtol(tmp, &endp, 0);
-        if (0 < tmp_val && tmp_val < 1025) qulacs_num_thread_max = tmp_val;
-    }
-
-    qulacs_force_threshold = 0;
-    tmp = getenv("QULACS_FORCE_THRESHOLD");
-    if (tmp) {
-        const UINT tmp_val = strtol(tmp, &endp, 0);
-        if (0 < tmp_val && tmp_val < 65) qulacs_force_threshold = tmp_val;
-    }
-
-    qulacs_num_default_thread_max = omp_get_max_threads();
-
-    REGISTER_METHOD_POINTER(set_qulacs_num_threads)
-    REGISTER_METHOD_POINTER(reset_qulacs_num_threads)
-
-    return omputil;
-}
-
-#undef REGISTER_METHOD_POINTER
-=======
 void OMPutil::reset_qulacs_num_threads() {
     omp_set_num_threads(qulacs_num_default_thread_max);
 }
->>>>>>> 00c800dc
 #endif