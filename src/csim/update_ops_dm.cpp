--- conflicted
+++ resolved
@@ -16,12 +16,7 @@
     const double normalize_factor = 1. / squared_norm;
     ITYPE state_index_y;
 #ifdef _OPENMP
-<<<<<<< HEAD
-    OMPutil omputil = get_omputil();
-    omputil->set_qulacs_num_threads(dim, 10);
-=======
     OMPutil::get_inst().set_qulacs_num_threads(dim, 10);
->>>>>>> 00c800dc
 #pragma omp parallel for
 #endif
     for (state_index_y = 0; state_index_y < loop_dim; ++state_index_y) {
@@ -31,11 +26,7 @@
         }
     }
 #ifdef _OPENMP
-<<<<<<< HEAD
-    omputil->reset_qulacs_num_threads();
-=======
     OMPutil::get_inst().reset_qulacs_num_threads();
->>>>>>> 00c800dc
 #endif
 }
 
@@ -62,12 +53,7 @@
 
     ITYPE state_index_x, state_index_y;
 #ifdef _OPENMP
-<<<<<<< HEAD
-    OMPutil omputil = get_omputil();
-    omputil->set_qulacs_num_threads(dim, 10);
-=======
     OMPutil::get_inst().set_qulacs_num_threads(dim, 10);
->>>>>>> 00c800dc
 #pragma omp parallel for private(state_index_x)
 #endif
     for (state_index_y = 0; state_index_y < loop_dim; ++state_index_y) {
@@ -111,11 +97,7 @@
         }
     }
 #ifdef _OPENMP
-<<<<<<< HEAD
-    omputil->reset_qulacs_num_threads();
-=======
     OMPutil::get_inst().reset_qulacs_num_threads();
->>>>>>> 00c800dc
 #endif
 }
 
@@ -147,12 +129,7 @@
 
     ITYPE state_index_x, state_index_y;
 #ifdef _OPENMP
-<<<<<<< HEAD
-    OMPutil omputil = get_omputil();
-    omputil->set_qulacs_num_threads(dim, 10);
-=======
     OMPutil::get_inst().set_qulacs_num_threads(dim, 10);
->>>>>>> 00c800dc
 #pragma omp parallel for private(state_index_y)
 #endif
     for (state_index_x = 0; state_index_x < dim; ++state_index_x) {
@@ -220,11 +197,7 @@
         }
     }
 #ifdef _OPENMP
-<<<<<<< HEAD
-    omputil->reset_qulacs_num_threads();
-=======
     OMPutil::get_inst().reset_qulacs_num_threads();
->>>>>>> 00c800dc
 #endif
 
     free(insert_index_list);
@@ -445,12 +418,7 @@
     }
     free(buffer);
 #else
-<<<<<<< HEAD
-    OMPutil omputil = get_omputil();
-    omputil->set_qulacs_num_threads(dim, 0);
-=======
     OMPutil::get_inst().set_qulacs_num_threads(dim, 0);
->>>>>>> 00c800dc
     const UINT thread_count = omp_get_max_threads();
     CTYPE* buffer_list = (CTYPE*)malloc(
         (size_t)(sizeof(CTYPE) * matrix_dim * matrix_dim * thread_count));
@@ -521,11 +489,7 @@
             }
         }
     }
-<<<<<<< HEAD
-    omputil->reset_qulacs_num_threads();
-=======
     OMPutil::get_inst().reset_qulacs_num_threads();
->>>>>>> 00c800dc
     free(buffer_list);
 #endif
     free(adjoint_matrix);
@@ -632,12 +596,7 @@
     }
     free(buffer);
 #else
-<<<<<<< HEAD
-    OMPutil omputil = get_omputil();
-    omputil->set_qulacs_num_threads(dim, 0);
-=======
     OMPutil::get_inst().set_qulacs_num_threads(dim, 0);
->>>>>>> 00c800dc
     const UINT thread_count = omp_get_max_threads();
     CTYPE* buffer_list =
         (CTYPE*)malloc((size_t)(sizeof(CTYPE) * matrix_dim * thread_count));
@@ -719,11 +678,7 @@
             }
         }
     }
-<<<<<<< HEAD
-    omputil->reset_qulacs_num_threads();
-=======
     OMPutil::get_inst().reset_qulacs_num_threads();
->>>>>>> 00c800dc
     free(buffer_list);
 #endif
     free(adjoint_matrix);
