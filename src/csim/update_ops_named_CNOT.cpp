#include <stddef.h>

#include "constant.hpp"
#include "update_ops.hpp"
#include "utility.hpp"
#ifdef _OPENMP
#include <omp.h>
#endif

#ifdef _USE_SIMD
#ifdef _MSC_VER
#include <intrin.h>
#else
#include <x86intrin.h>
#endif
#endif

void CNOT_gate(UINT control_qubit_index, UINT target_qubit_index, CTYPE* state,
    ITYPE dim) {
#ifdef _OPENMP
    OMPutil omputil = get_omputil();
    omputil->set_qulacs_num_threads(dim, 13);
<<<<<<< HEAD
#endif

#ifdef _USE_SIMD
    CNOT_gate_simd(control_qubit_index, target_qubit_index, state, dim);
#else
    CNOT_gate_unroll(control_qubit_index, target_qubit_index, state, dim);
#endif

#ifdef _OPENMP
    omputil->reset_qulacs_num_threads();
#endif
}

void CNOT_gate_unroll(UINT control_qubit_index, UINT target_qubit_index,
    CTYPE* state, ITYPE dim) {
    const ITYPE loop_dim = dim / 4;

    const ITYPE target_mask = 1ULL << target_qubit_index;
    const ITYPE control_mask = 1ULL << control_qubit_index;

    const UINT min_qubit_index =
        get_min_ui(control_qubit_index, target_qubit_index);
    const UINT max_qubit_index =
        get_max_ui(control_qubit_index, target_qubit_index);
    const ITYPE min_qubit_mask = 1ULL << min_qubit_index;
    const ITYPE max_qubit_mask = 1ULL << (max_qubit_index - 1);
    const ITYPE low_mask = min_qubit_mask - 1;
    const ITYPE mid_mask = (max_qubit_mask - 1) ^ low_mask;
    const ITYPE high_mask = ~(max_qubit_mask - 1);

    ITYPE state_index = 0;
    if (target_qubit_index == 0) {
        // swap neighboring two basis
#ifdef _OPENMP
=======
#endif

#ifdef _USE_SIMD
    CNOT_gate_parallel_simd(
        control_qubit_index, target_qubit_index, state, dim);
#else
    CNOT_gate_parallel_unroll(
        control_qubit_index, target_qubit_index, state, dim);
#endif

#ifdef _OPENMP
    omputil->reset_qulacs_num_threads();
#endif
}

void CNOT_gate_parallel_unroll(UINT control_qubit_index,
    UINT target_qubit_index, CTYPE* state, ITYPE dim) {
    const ITYPE loop_dim = dim / 4;

    const ITYPE target_mask = 1ULL << target_qubit_index;
    const ITYPE control_mask = 1ULL << control_qubit_index;

    const UINT min_qubit_index =
        get_min_ui(control_qubit_index, target_qubit_index);
    const UINT max_qubit_index =
        get_max_ui(control_qubit_index, target_qubit_index);
    const ITYPE min_qubit_mask = 1ULL << min_qubit_index;
    const ITYPE max_qubit_mask = 1ULL << (max_qubit_index - 1);
    const ITYPE low_mask = min_qubit_mask - 1;
    const ITYPE mid_mask = (max_qubit_mask - 1) ^ low_mask;
    const ITYPE high_mask = ~(max_qubit_mask - 1);

    ITYPE state_index = 0;
    if (target_qubit_index == 0) {
        // swap neighboring two basis
#ifdef _OPENMP
>>>>>>> 74a08f17
#pragma omp parallel for
#endif
        for (state_index = 0; state_index < loop_dim; ++state_index) {
            ITYPE basis_index = ((state_index & mid_mask) << 1) +
                                ((state_index & high_mask) << 2) + control_mask;
            CTYPE temp = state[basis_index];
            state[basis_index] = state[basis_index + 1];
            state[basis_index + 1] = temp;
        }
    } else if (control_qubit_index == 0) {
        // no neighboring swap
#ifdef _OPENMP
#pragma omp parallel for
#endif
        for (state_index = 0; state_index < loop_dim; ++state_index) {
            ITYPE basis_index_0 =
                (state_index & low_mask) + ((state_index & mid_mask) << 1) +
                ((state_index & high_mask) << 2) + control_mask;
            ITYPE basis_index_1 = basis_index_0 + target_mask;
            CTYPE temp = state[basis_index_0];
            state[basis_index_0] = state[basis_index_1];
            state[basis_index_1] = temp;
        }
    } else {
        // a,a+1 is swapped to a^m, a^m+1, respectively
#ifdef _OPENMP
#pragma omp parallel for
#endif
        for (state_index = 0; state_index < loop_dim; state_index += 2) {
            ITYPE basis_index_0 =
                (state_index & low_mask) + ((state_index & mid_mask) << 1) +
                ((state_index & high_mask) << 2) + control_mask;
            ITYPE basis_index_1 = basis_index_0 + target_mask;
            CTYPE temp0 = state[basis_index_0];
            CTYPE temp1 = state[basis_index_0 + 1];
            state[basis_index_0] = state[basis_index_1];
            state[basis_index_0 + 1] = state[basis_index_1 + 1];
            state[basis_index_1] = temp0;
            state[basis_index_1 + 1] = temp1;
        }
    }
}

#ifdef _USE_SIMD
<<<<<<< HEAD
void CNOT_gate_simd(UINT control_qubit_index, UINT target_qubit_index,
=======
void CNOT_gate_parallel_simd(UINT control_qubit_index, UINT target_qubit_index,
>>>>>>> 74a08f17
    CTYPE* state, ITYPE dim) {
    const ITYPE loop_dim = dim / 4;

    const ITYPE target_mask = 1ULL << target_qubit_index;
    const ITYPE control_mask = 1ULL << control_qubit_index;

    const UINT min_qubit_index =
        get_min_ui(control_qubit_index, target_qubit_index);
    const UINT max_qubit_index =
        get_max_ui(control_qubit_index, target_qubit_index);
    const ITYPE min_qubit_mask = 1ULL << min_qubit_index;
    const ITYPE max_qubit_mask = 1ULL << (max_qubit_index - 1);
    const ITYPE low_mask = min_qubit_mask - 1;
    const ITYPE mid_mask = (max_qubit_mask - 1) ^ low_mask;
    const ITYPE high_mask = ~(max_qubit_mask - 1);

    ITYPE state_index = 0;
    if (target_qubit_index == 0) {
        // swap neighboring two basis
#ifdef _OPENMP
#pragma omp parallel for
#endif
        for (state_index = 0; state_index < loop_dim; ++state_index) {
            ITYPE basis_index = ((state_index & mid_mask) << 1) +
                                ((state_index & high_mask) << 2) + control_mask;
            double* ptr = (double*)(state + basis_index);
            __m256d data = _mm256_loadu_pd(ptr);
            data = _mm256_permute4x64_pd(data,
                78);  // (3210) -> (1032) : 1*2 + 4*3 + 16*0 + 64*1 = 2+12+64=78
            _mm256_storeu_pd(ptr, data);
        }
    } else if (control_qubit_index == 0) {
        // no neighboring swap
#ifdef _OPENMP
#pragma omp parallel for
#endif
        for (state_index = 0; state_index < loop_dim; ++state_index) {
            ITYPE basis_index_0 =
                (state_index & low_mask) + ((state_index & mid_mask) << 1) +
                ((state_index & high_mask) << 2) + control_mask;
            ITYPE basis_index_1 = basis_index_0 + target_mask;
            CTYPE temp = state[basis_index_0];
            state[basis_index_0] = state[basis_index_1];
            state[basis_index_1] = temp;
        }
    } else {
        // a,a+1 is swapped to a^m, a^m+1, respectively
#ifdef _OPENMP
#pragma omp parallel for
#endif
        for (state_index = 0; state_index < loop_dim; state_index += 2) {
            ITYPE basis_index_0 =
                (state_index & low_mask) + ((state_index & mid_mask) << 1) +
                ((state_index & high_mask) << 2) + control_mask;
            ITYPE basis_index_1 = basis_index_0 + target_mask;
            double* ptr0 = (double*)(state + basis_index_0);
            double* ptr1 = (double*)(state + basis_index_1);
            __m256d data0 = _mm256_loadu_pd(ptr0);
            __m256d data1 = _mm256_loadu_pd(ptr1);
            _mm256_storeu_pd(ptr1, data0);
            _mm256_storeu_pd(ptr0, data1);
        }
    }
}
#endif<|MERGE_RESOLUTION|>--- conflicted
+++ resolved
@@ -20,42 +20,6 @@
 #ifdef _OPENMP
     OMPutil omputil = get_omputil();
     omputil->set_qulacs_num_threads(dim, 13);
-<<<<<<< HEAD
-#endif
-
-#ifdef _USE_SIMD
-    CNOT_gate_simd(control_qubit_index, target_qubit_index, state, dim);
-#else
-    CNOT_gate_unroll(control_qubit_index, target_qubit_index, state, dim);
-#endif
-
-#ifdef _OPENMP
-    omputil->reset_qulacs_num_threads();
-#endif
-}
-
-void CNOT_gate_unroll(UINT control_qubit_index, UINT target_qubit_index,
-    CTYPE* state, ITYPE dim) {
-    const ITYPE loop_dim = dim / 4;
-
-    const ITYPE target_mask = 1ULL << target_qubit_index;
-    const ITYPE control_mask = 1ULL << control_qubit_index;
-
-    const UINT min_qubit_index =
-        get_min_ui(control_qubit_index, target_qubit_index);
-    const UINT max_qubit_index =
-        get_max_ui(control_qubit_index, target_qubit_index);
-    const ITYPE min_qubit_mask = 1ULL << min_qubit_index;
-    const ITYPE max_qubit_mask = 1ULL << (max_qubit_index - 1);
-    const ITYPE low_mask = min_qubit_mask - 1;
-    const ITYPE mid_mask = (max_qubit_mask - 1) ^ low_mask;
-    const ITYPE high_mask = ~(max_qubit_mask - 1);
-
-    ITYPE state_index = 0;
-    if (target_qubit_index == 0) {
-        // swap neighboring two basis
-#ifdef _OPENMP
-=======
 #endif
 
 #ifdef _USE_SIMD
@@ -92,7 +56,6 @@
     if (target_qubit_index == 0) {
         // swap neighboring two basis
 #ifdef _OPENMP
->>>>>>> 74a08f17
 #pragma omp parallel for
 #endif
         for (state_index = 0; state_index < loop_dim; ++state_index) {
@@ -137,11 +100,7 @@
 }
 
 #ifdef _USE_SIMD
-<<<<<<< HEAD
-void CNOT_gate_simd(UINT control_qubit_index, UINT target_qubit_index,
-=======
 void CNOT_gate_parallel_simd(UINT control_qubit_index, UINT target_qubit_index,
->>>>>>> 74a08f17
     CTYPE* state, ITYPE dim) {
     const ITYPE loop_dim = dim / 4;
 
