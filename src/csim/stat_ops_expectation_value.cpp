#include <math.h>
#include <stdio.h>
#include <stdlib.h>
#include <string.h>

#include "MPIutil.hpp"
#include "stat_ops.hpp"
#include "utility.hpp"

double expectation_value_X_Pauli_operator(
    UINT target_qubit_index, const CTYPE* state, ITYPE dim);
double expectation_value_Y_Pauli_operator(
    UINT target_qubit_index, const CTYPE* state, ITYPE dim);
double expectation_value_Z_Pauli_operator(
    UINT target_qubit_index, const CTYPE* state, ITYPE dim);
double expectation_value_multi_qubit_Pauli_operator_XZ_mask(ITYPE bit_flip_mask,
    ITYPE phase_flip_mask, UINT global_phase_90rot_count,
    UINT pivot_qubit_index, const CTYPE* state, ITYPE dim);
double expectation_value_multi_qubit_Pauli_operator_Z_mask(
    ITYPE phase_flip_mask, const CTYPE* state, ITYPE dim);
double expectation_value_multi_qubit_Pauli_operator_XZ_mask_mpi(
    ITYPE bit_flip_mask, ITYPE phase_flip_mask, UINT global_phase_90rot_count,
    UINT pivot_qubit_index, const CTYPE* state, ITYPE dim, UINT inner_qc);
double expectation_value_multi_qubit_Pauli_operator_Z_mask_mpi(
    ITYPE phase_flip_mask, const CTYPE* state, ITYPE dim, UINT rank,
    UINT inner_qc);

#ifdef _USE_SVE
double expectation_value_X_Pauli_operator_sve(
    UINT target_qubit_index, const CTYPE* state, ITYPE dim);
double expectation_value_Y_Pauli_operator_sve(
    UINT target_qubit_index, const CTYPE* state, ITYPE dim);
double expectation_value_Z_Pauli_operator_sve(
    UINT target_qubit_index, const CTYPE* state, ITYPE dim);
double expectation_value_multi_qubit_Pauli_operator_XZ_mask_sve(
    ITYPE bit_flip_mask, ITYPE phase_flip_mask, UINT global_phase_90rot_count,
    UINT pivot_qubit_index, const CTYPE* state, ITYPE dim);
double expectation_value_multi_qubit_Pauli_operator_Z_mask_sve(
    ITYPE phase_flip_mask, const CTYPE* state, ITYPE dim);
#endif

// calculate expectation value of X on target qubit
double expectation_value_X_Pauli_operator(
    UINT target_qubit_index, const CTYPE* state, ITYPE dim) {
    const ITYPE loop_dim = dim / 2;
    const ITYPE mask = 1ULL << target_qubit_index;
    ITYPE state_index;
    double sum = 0.;
#ifdef _OPENMP
    OMPutil::get_inst().set_qulacs_num_threads(dim, 10);
#endif

#pragma omp parallel for reduction(+ : sum)
    for (state_index = 0; state_index < loop_dim; ++state_index) {
        ITYPE basis_0 =
            insert_zero_to_basis_index(state_index, mask, target_qubit_index);
        ITYPE basis_1 = basis_0 ^ mask;
        sum += _creal(conj(state[basis_0]) * state[basis_1]) * 2;
    }
#ifdef _OPENMP
    OMPutil::get_inst().reset_qulacs_num_threads();
#endif
    return sum;
}

#ifdef _USE_SVE
double expectation_value_X_Pauli_operator_sve(
    UINT target_qubit_index, const CTYPE* state, ITYPE dim) {
    const ITYPE loop_dim = dim / 2;
    const ITYPE mask = 1ULL << target_qubit_index;
    ITYPE state_index;
    double sum = 0.;
#ifdef _OPENMP
    OMPutil::get_inst().set_qulacs_num_threads(dim, 10);
#endif

    // # of complex128 numbers in an SVE registers
    ITYPE VL = svcntd() / 2;
#pragma omp parallel reduction(+ : sum)
    {
        svbool_t pall = svptrue_b64();

        svuint64_t sv_offset = svindex_u64(0, 1);
        svuint64_t sv_img_ofs = svindex_u64(0, 1);
        sv_offset = svlsr_z(pall, sv_offset, 1);
        sv_img_ofs = svand_x(pall, sv_img_ofs, svdup_u64(1));

        svfloat64_t sv_sum = svdup_f64(0.0);

#pragma omp for
        for (state_index = 0; state_index < loop_dim; state_index += VL) {
            svuint64_t sv_basis0 =
                svadd_z(pall, sv_offset, svdup_u64(state_index));
            svuint64_t sv_basis_tmp =
                svlsl_z(pall, svlsr_z(pall, sv_basis0, target_qubit_index),
                    target_qubit_index + 1);
            sv_basis0 = svadd_z(pall, sv_basis_tmp,
                svand_z(pall, sv_basis0, svdup_u64(mask - 1)));

            svuint64_t sv_basis1 = sveor_z(pall, sv_basis0, svdup_u64(mask));

            sv_basis0 = svmad_x(pall, sv_basis0, svdup_u64(2), sv_img_ofs);
            sv_basis1 = svmad_x(pall, sv_basis1, svdup_u64(2), sv_img_ofs);
            svfloat64_t sv_input0 =
                svld1_gather_index(pall, (double*)state, sv_basis0);
            svfloat64_t sv_input1 =
                svld1_gather_index(pall, (double*)state, sv_basis1);

            svfloat64_t sv_result = svmul_x(pall, sv_input0, sv_input1);
            sv_result = svmul_x(pall, sv_result, svdup_f64(2.0));
            sv_sum = svadd_x(pall, sv_sum, sv_result);
        }
        // reduction
        if (VL >= 16) sv_sum = svadd_z(pall, sv_sum, svext(sv_sum, sv_sum, 16));
        if (VL >= 8) sv_sum = svadd_z(pall, sv_sum, svext(sv_sum, sv_sum, 8));
        if (VL >= 4) sv_sum = svadd_z(pall, sv_sum, svext(sv_sum, sv_sum, 4));
        if (VL >= 2) sv_sum = svadd_z(pall, sv_sum, svext(sv_sum, sv_sum, 2));
        if (VL >= 1) sv_sum = svadd_z(pall, sv_sum, svext(sv_sum, sv_sum, 1));

        sum += svlastb(svptrue_pat_b64(SV_VL1), sv_sum);
    }
#ifdef _OPENMP
    OMPutil::get_inst().reset_qulacs_num_threads();
#endif
    return sum;
}
#endif

// calculate expectation value of Y on target qubit
double expectation_value_Y_Pauli_operator(
    UINT target_qubit_index, const CTYPE* state, ITYPE dim) {
    const ITYPE loop_dim = dim / 2;
    const ITYPE mask = 1ULL << target_qubit_index;
    ITYPE state_index;
    double sum = 0.;
#ifdef _OPENMP
    OMPutil::get_inst().set_qulacs_num_threads(dim, 10);
#endif

#pragma omp parallel for reduction(+ : sum)
    for (state_index = 0; state_index < loop_dim; ++state_index) {
        ITYPE basis_0 =
            insert_zero_to_basis_index(state_index, mask, target_qubit_index);
        ITYPE basis_1 = basis_0 ^ mask;
        sum += _cimag(conj(state[basis_0]) * state[basis_1]) * 2;
    }
#ifdef _OPENMP
    OMPutil::get_inst().reset_qulacs_num_threads();
#endif
    return sum;
}

#ifdef _USE_SVE
double expectation_value_Y_Pauli_operator_sve(
    UINT target_qubit_index, const CTYPE* state, ITYPE dim) {
    const ITYPE loop_dim = dim / 2;
    const ITYPE mask = 1ULL << target_qubit_index;
    ITYPE state_index;
    double sum = 0.;
#ifdef _OPENMP
    OMPutil::get_inst().set_qulacs_num_threads(dim, 10);
#endif

    // # of complex128 numbers in an SVE registers
    ITYPE VL = svcntd() / 2;
#pragma omp parallel reduction(+ : sum)
    {
        svbool_t pall = svptrue_b64();
        svbool_t pg_conj_neg;

        svuint64_t sv_offset = svindex_u64(0, 1);
        svuint64_t sv_img_ofs = svindex_u64(0, 1);
        sv_offset = svlsr_z(pall, sv_offset, 1);
        sv_img_ofs = svand_x(pall, sv_img_ofs, svdup_u64(1));

        pg_conj_neg = svcmpeq(pall, sv_img_ofs, svdup_u64(1));

        svfloat64_t sv_sum = svdup_f64(0.0);

#pragma omp for
        for (state_index = 0; state_index < loop_dim; state_index += VL) {
            svuint64_t sv_basis0 =
                svadd_z(pall, sv_offset, svdup_u64(state_index));
            svuint64_t sv_basis_tmp =
                svlsl_z(pall, svlsr_z(pall, sv_basis0, target_qubit_index),
                    target_qubit_index + 1);
            sv_basis0 = svadd_z(pall, sv_basis_tmp,
                svand_z(pall, sv_basis0, svdup_u64(mask - 1)));

            svuint64_t sv_basis1 = sveor_z(pall, sv_basis0, svdup_u64(mask));

            sv_basis0 = svmad_x(pall, sv_basis0, svdup_u64(2), sv_img_ofs);
            sv_basis1 = svmad_x(pall, sv_basis1, svdup_u64(2), sv_img_ofs);
            svfloat64_t sv_input0 =
                svld1_gather_index(pall, (double*)state, sv_basis0);
            svfloat64_t sv_input1 =
                svld1_gather_index(pall, (double*)state, sv_basis1);

            svfloat64_t sv_real = svtrn1(sv_input0, sv_input1);
            svfloat64_t sv_imag = svtrn2(sv_input1, sv_input0);
            sv_imag = svneg_m(sv_imag, pg_conj_neg, sv_imag);
            svfloat64_t sv_result = svmul_x(pall, sv_real, sv_imag);
            sv_result = svmul_z(pall, sv_result, svdup_f64(2.0));
            sv_sum = svadd_z(pall, sv_sum, sv_result);
        }
        // reduction
        if (VL >= 16) sv_sum = svadd_z(pall, sv_sum, svext(sv_sum, sv_sum, 16));
        if (VL >= 8) sv_sum = svadd_z(pall, sv_sum, svext(sv_sum, sv_sum, 8));
        if (VL >= 4) sv_sum = svadd_z(pall, sv_sum, svext(sv_sum, sv_sum, 4));
        if (VL >= 2) sv_sum = svadd_z(pall, sv_sum, svext(sv_sum, sv_sum, 2));
        if (VL >= 1) sv_sum = svadd_z(pall, sv_sum, svext(sv_sum, sv_sum, 1));

        sum += svlastb(svptrue_pat_b64(SV_VL1), sv_sum);
    }
#ifdef _OPENMP
    OMPutil::get_inst().reset_qulacs_num_threads();
#endif
    return sum;
}
#endif

// calculate expectation value of Z on target qubit
double expectation_value_Z_Pauli_operator(
    UINT target_qubit_index, const CTYPE* state, ITYPE dim) {
    const ITYPE loop_dim = dim;
    ITYPE state_index;
    double sum = 0.;
#ifdef _OPENMP
    OMPutil::get_inst().set_qulacs_num_threads(dim, 10);
#endif

#pragma omp parallel for reduction(+ : sum)
    for (state_index = 0; state_index < loop_dim; ++state_index) {
        int sign = 1 - 2 * ((state_index >> target_qubit_index) % 2);
        sum += _creal(conj(state[state_index]) * state[state_index]) * sign;
    }
#ifdef _OPENMP
    OMPutil::get_inst().reset_qulacs_num_threads();
#endif
    return sum;
}

#ifdef _USE_SVE
double expectation_value_Z_Pauli_operator_sve(
    UINT target_qubit_index, const CTYPE* state, ITYPE dim) {
    const ITYPE loop_dim = dim;
    ITYPE state_index;
    double sum = 0.;
#ifdef _OPENMP
    OMPutil::get_inst().set_qulacs_num_threads(dim, 10);
#endif

    // # of complex128 numbers in an SVE registers
    ITYPE VL = svcntd() / 2;
#pragma omp parallel reduction(+ : sum)
    {
        svbool_t pall = svptrue_b64();
        svuint64_t sv_offset = svindex_u64(0, 1);
        sv_offset = svlsr_z(pall, sv_offset, 1);

        svfloat64_t sv_sum = svdup_f64(0.0);

#pragma omp for
        for (state_index = 0; state_index < loop_dim; state_index += VL) {
            svuint64_t sv_sign =
                svadd_z(pall, svdup_u64(state_index), sv_offset);
            sv_sign = svlsr_z(pall, sv_sign, target_qubit_index);
            sv_sign = svand_z(pall, sv_sign, svdup_u64(1));
            svbool_t psign = svcmpeq(pall, sv_sign, svdup_u64(1));

            svfloat64_t sv_val = svld1(pall, (double*)&state[state_index]);
            sv_val = svmul_z(pall, sv_val, sv_val);
            sv_val = svneg_m(sv_val, psign, sv_val);
            sv_sum = svadd_z(pall, sv_sum, sv_val);
        }
        if (VL >= 16) sv_sum = svadd_z(pall, sv_sum, svext(sv_sum, sv_sum, 16));
        if (VL >= 8) sv_sum = svadd_z(pall, sv_sum, svext(sv_sum, sv_sum, 8));
        if (VL >= 4) sv_sum = svadd_z(pall, sv_sum, svext(sv_sum, sv_sum, 4));
        if (VL >= 2) sv_sum = svadd_z(pall, sv_sum, svext(sv_sum, sv_sum, 2));
        if (VL >= 1) sv_sum = svadd_z(pall, sv_sum, svext(sv_sum, sv_sum, 1));

        sum += svlastb(svptrue_pat_b64(SV_VL1), sv_sum);
    }
#ifdef _OPENMP
    OMPutil::get_inst().reset_qulacs_num_threads();
#endif
    return sum;
}
#endif

// calculate expectation value for single-qubit pauli operator
double expectation_value_single_qubit_Pauli_operator(UINT target_qubit_index,
    UINT Pauli_operator_type, const CTYPE* state, ITYPE dim) {
#ifdef _USE_SVE
    // # of complex128 numbers in an SVE register
    ITYPE VL = svcntd() / 2;
#endif

    if (Pauli_operator_type == 0) {
        return state_norm_squared(state, dim);
    } else if (Pauli_operator_type == 1) {
#ifdef _USE_SVE
        if (dim > VL) {
            return expectation_value_X_Pauli_operator_sve(
                target_qubit_index, state, dim);
        } else
#endif
        {
            return expectation_value_X_Pauli_operator(
                target_qubit_index, state, dim);
        }
    } else if (Pauli_operator_type == 2) {
#ifdef _USE_SVE
        if (dim > VL) {
            return expectation_value_Y_Pauli_operator_sve(
                target_qubit_index, state, dim);
        } else
#endif
        {
            return expectation_value_Y_Pauli_operator(
                target_qubit_index, state, dim);
        }
    } else if (Pauli_operator_type == 3) {
#ifdef _USE_SVE
        if (dim >= VL) {
            return expectation_value_Z_Pauli_operator_sve(
                target_qubit_index, state, dim);
        } else
#endif
        {
            return expectation_value_Z_Pauli_operator(
                target_qubit_index, state, dim);
        }
    } else {
        fprintf(
            stderr, "invalid expectation value of pauli operator is called");
        exit(1);
    }
}

// calculate expectation value of multi-qubit Pauli operator on qubits.
// bit-flip mask : the n-bit binary string of which the i-th element is 1 iff
// the i-th pauli operator is X or Y phase-flip mask : the n-bit binary string
// of which the i-th element is 1 iff the i-th pauli operator is Y or Z We
// assume bit-flip mask is nonzero, namely, there is at least one X or Y
// operator. the pivot qubit is any qubit index which has X or Y To generate
// bit-flip mask and phase-flip mask, see get_masks_*_list at utility.h
double expectation_value_multi_qubit_Pauli_operator_XZ_mask(ITYPE bit_flip_mask,
    ITYPE phase_flip_mask, UINT global_phase_90rot_count,
    UINT pivot_qubit_index, const CTYPE* state, ITYPE dim) {
    const ITYPE loop_dim = dim / 2;
    const ITYPE pivot_mask = 1ULL << pivot_qubit_index;
    ITYPE state_index;
    double sum = 0.;
#ifdef _OPENMP
<<<<<<< HEAD
#pragma omp parallel for reduction(+ : sum)
=======
    OMPutil::get_inst().set_qulacs_num_threads(dim, 10);
>>>>>>> 067a19b8
#endif

#pragma omp parallel for reduction(+ : sum)
    for (state_index = 0; state_index < loop_dim; ++state_index) {
        ITYPE basis_0 = insert_zero_to_basis_index(
            state_index, pivot_mask, pivot_qubit_index);
        ITYPE basis_1 = basis_0 ^ bit_flip_mask;
        UINT sign_0 = count_population(basis_0 & phase_flip_mask) % 2;

        sum += _creal(state[basis_0] * conj(state[basis_1]) *
                      PHASE_90ROT[(global_phase_90rot_count + sign_0 * 2) % 4] *
                      2.0);
    }
    return sum;
}

#ifdef _USE_SVE
double expectation_value_multi_qubit_Pauli_operator_XZ_mask_sve(
    ITYPE bit_flip_mask, ITYPE phase_flip_mask, UINT global_phase_90rot_count,
    UINT pivot_qubit_index, const CTYPE* state, ITYPE dim) {
    const ITYPE loop_dim = dim / 2;
    const ITYPE pivot_mask = 1ULL << pivot_qubit_index;
    ITYPE state_index;
    double sum = 0.;
#ifdef _OPENMP
    OMPutil::get_inst().set_qulacs_num_threads(dim, 10);
#endif

    // # of complex128 numbers in an SVE register
    ITYPE VL = svcntd() / 2;

#pragma omp parallel reduction(+ : sum)
    {
        int img_flag = global_phase_90rot_count & 1;

        svbool_t pall = svptrue_b64();
        svbool_t pg_conj_neg;
        svuint64_t sv_idx_ofs = svindex_u64(0, 1);
        svuint64_t sv_img_ofs = sv_idx_ofs;

        sv_idx_ofs = svlsr_x(pall, sv_idx_ofs, 1);
        sv_img_ofs = svand_x(pall, sv_img_ofs, svdup_u64(1));
        pg_conj_neg = svcmpeq(pall, sv_img_ofs, svdup_u64(0));

        svfloat64_t sv_sum = svdup_f64(0.0);
        svfloat64_t sv_sign_base;
        if (global_phase_90rot_count & 2)
            sv_sign_base = svdup_f64(-1.0);
        else
            sv_sign_base = svdup_f64(1.0);

#pragma omp for
        for (state_index = 0; state_index < loop_dim; state_index += VL) {
            svuint64_t sv_basis =
                svadd_x(pall, svdup_u64(state_index), sv_idx_ofs);
            svuint64_t sv_basis0 = svlsr_x(pall, sv_basis, pivot_qubit_index);
            sv_basis0 = svlsl_x(pall, sv_basis0, pivot_qubit_index + 1);
            sv_basis0 = svadd_x(pall, sv_basis0,
                svand_x(pall, sv_basis, svdup_u64(pivot_mask - 1)));

            svuint64_t sv_basis1 =
                sveor_x(pall, sv_basis0, svdup_u64(bit_flip_mask));

            svuint64_t sv_popc =
                svand_x(pall, sv_basis0, svdup_u64(phase_flip_mask));
            sv_popc = svcnt_z(pall, sv_popc);
            sv_popc = svand_x(pall, sv_popc, svdup_u64(1));
            svfloat64_t sv_sign = svneg_m(sv_sign_base,
                svcmpeq(pall, sv_popc, svdup_u64(1)), sv_sign_base);
            sv_sign = svmul_x(pall, sv_sign, svdup_f64(2.0));

            sv_basis0 = svmad_x(pall, sv_basis0, svdup_u64(2), sv_img_ofs);
            sv_basis1 = svmad_x(pall, sv_basis1, svdup_u64(2), sv_img_ofs);
            svfloat64_t sv_input0 =
                svld1_gather_index(pall, (double*)state, sv_basis0);
            svfloat64_t sv_input1 =
                svld1_gather_index(pall, (double*)state, sv_basis1);

            if (img_flag) {  // calc imag. parts

                svfloat64_t sv_real = svtrn1(sv_input0, sv_input1);
                svfloat64_t sv_imag = svtrn2(sv_input1, sv_input0);
                sv_imag = svneg_m(sv_imag, pg_conj_neg, sv_imag);

                svfloat64_t sv_result = svmul_x(pall, sv_real, sv_imag);
                sv_result = svmul_x(pall, sv_result, sv_sign);
                sv_sum = svsub_x(pall, sv_sum, sv_result);

            } else {  // calc real parts

                svfloat64_t sv_result = svmul_x(pall, sv_input0, sv_input1);
                sv_result = svmul_x(pall, sv_result, sv_sign);
                sv_sum = svadd_x(pall, sv_sum, sv_result);
            }
        }

        // reduction
        if (VL >= 16) sv_sum = svadd_z(pall, sv_sum, svext(sv_sum, sv_sum, 16));
        if (VL >= 8) sv_sum = svadd_z(pall, sv_sum, svext(sv_sum, sv_sum, 8));
        if (VL >= 4) sv_sum = svadd_z(pall, sv_sum, svext(sv_sum, sv_sum, 4));
        if (VL >= 2) sv_sum = svadd_z(pall, sv_sum, svext(sv_sum, sv_sum, 2));
        if (VL >= 1) sv_sum = svadd_z(pall, sv_sum, svext(sv_sum, sv_sum, 1));

        sum += svlastb(svptrue_pat_b64(SV_VL1), sv_sum);
    }
#ifdef _OPENMP
    OMPutil::get_inst().reset_qulacs_num_threads();
#endif
    return sum;
}
#endif

double expectation_value_multi_qubit_Pauli_operator_Z_mask(
    ITYPE phase_flip_mask, const CTYPE* state, ITYPE dim) {
    const ITYPE loop_dim = dim;
    ITYPE state_index;
    double sum = 0.;
#ifdef _OPENMP
<<<<<<< HEAD
#pragma omp parallel for reduction(+ : sum)
=======
    OMPutil::get_inst().set_qulacs_num_threads(dim, 10);
>>>>>>> 067a19b8
#endif

#pragma omp parallel for reduction(+ : sum)
    for (state_index = 0; state_index < loop_dim; ++state_index) {
        int bit_parity = count_population(state_index & phase_flip_mask) % 2;
        int sign = 1 - 2 * bit_parity;
        sum += pow(_cabs(state[state_index]), 2) * sign;
    }
    return sum;
}

#ifdef _USE_SVE
double expectation_value_multi_qubit_Pauli_operator_Z_mask_sve(
    ITYPE phase_flip_mask, const CTYPE* state, ITYPE dim) {
    const ITYPE loop_dim = dim;
    ITYPE state_index;
    double sum = 0.;
#ifdef _OPENMP
    OMPutil::get_inst().set_qulacs_num_threads(dim, 10);
#endif

    // # of complex128 numbers in an SVE registers
    ITYPE VL = svcntd() / 2;
#pragma omp parallel reduction(+ : sum)
    {
        svbool_t pall = svptrue_b64();
        svfloat64_t sv_sum = svdup_f64(0.0);
        svuint64_t sv_offset = svindex_u64(0, 1);
        svuint64_t sv_phase_flip_mask = svdup_u64(phase_flip_mask);

#pragma omp for
        for (state_index = 0; state_index < loop_dim;
             state_index += (VL << 1)) {
            svuint64_t svidx = svadd_z(pall, svdup_u64(state_index), sv_offset);
            svuint64_t sv_bit_parity = svand_z(pall, svidx, sv_phase_flip_mask);
            sv_bit_parity = svcnt_z(pall, sv_bit_parity);
            sv_bit_parity = svand_z(pall, sv_bit_parity, svdup_u64(1));

            svbool_t psign = svcmpeq(pall, sv_bit_parity, svdup_u64(1));

            svfloat64_t sv_val0 = svld1(pall, (double*)&state[state_index]);
            svfloat64_t sv_val1 =
                svld1(pall, (double*)&state[state_index + VL]);

            sv_val0 = svmul_z(pall, sv_val0, sv_val0);
            sv_val1 = svmul_z(pall, sv_val1, sv_val1);

            sv_val0 = svadd_z(pall, sv_val0, svext(sv_val0, sv_val0, 1));
            sv_val1 = svadd_z(pall, sv_val1, svext(sv_val1, sv_val1, 1));

            sv_val0 = svuzp1(sv_val0, sv_val1);
            sv_val0 = svneg_m(sv_val0, psign, sv_val0);

            sv_sum = svadd_z(pall, sv_sum, sv_val0);
        }

        if (VL >= 16) sv_sum = svadd_z(pall, sv_sum, svext(sv_sum, sv_sum, 16));
        if (VL >= 8) sv_sum = svadd_z(pall, sv_sum, svext(sv_sum, sv_sum, 8));
        if (VL >= 4) sv_sum = svadd_z(pall, sv_sum, svext(sv_sum, sv_sum, 4));
        if (VL >= 2) sv_sum = svadd_z(pall, sv_sum, svext(sv_sum, sv_sum, 2));
        if (VL >= 1) sv_sum = svadd_z(pall, sv_sum, svext(sv_sum, sv_sum, 1));

        sum += svlastb(svptrue_pat_b64(SV_VL1), sv_sum);
    }
#ifdef _OPENMP
    OMPutil::get_inst().reset_qulacs_num_threads();
#endif
    return sum;
}
#endif

double expectation_value_multi_qubit_Pauli_operator_partial_list(
    const UINT* target_qubit_index_list, const UINT* Pauli_operator_type_list,
    UINT target_qubit_index_count, const CTYPE* state, ITYPE dim) {
    ITYPE bit_flip_mask = 0;
    ITYPE phase_flip_mask = 0;
    UINT global_phase_90rot_count = 0;
    UINT pivot_qubit_index = 0;
    get_Pauli_masks_partial_list(target_qubit_index_list,
        Pauli_operator_type_list, target_qubit_index_count, &bit_flip_mask,
        &phase_flip_mask, &global_phase_90rot_count, &pivot_qubit_index);
    double result;
<<<<<<< HEAD
#ifdef _OPENMP
    OMPutil::get_inst().set_qulacs_num_threads(dim, 10);
#endif
=======

#ifdef _USE_SVE
    // # of complex128 numbers in an SVE register
    ITYPE VL = svcntd() / 2;
#endif

>>>>>>> 067a19b8
    if (bit_flip_mask == 0) {
#ifdef _USE_SVE
        if (dim >= VL) {
            result = expectation_value_multi_qubit_Pauli_operator_Z_mask_sve(
                phase_flip_mask, state, dim);
        } else
#endif
        {
            result = expectation_value_multi_qubit_Pauli_operator_Z_mask(
                phase_flip_mask, state, dim);
        }
    } else {
#ifdef _USE_SVE
        if (dim > VL) {
            result = expectation_value_multi_qubit_Pauli_operator_XZ_mask_sve(
                bit_flip_mask, phase_flip_mask, global_phase_90rot_count,
                pivot_qubit_index, state, dim);
        } else
#endif
        {
            result = expectation_value_multi_qubit_Pauli_operator_XZ_mask(
                bit_flip_mask, phase_flip_mask, global_phase_90rot_count,
                pivot_qubit_index, state, dim);
        }
    }
#ifdef _OPENMP
    OMPutil::get_inst().reset_qulacs_num_threads();
#endif
    return result;
}

double expectation_value_multi_qubit_Pauli_operator_whole_list(
    const UINT* Pauli_operator_type_list, UINT qubit_count, const CTYPE* state,
    ITYPE dim) {
    ITYPE bit_flip_mask = 0;
    ITYPE phase_flip_mask = 0;
    UINT global_phase_90rot_count = 0;
    UINT pivot_qubit_index = 0;
    get_Pauli_masks_whole_list(Pauli_operator_type_list, qubit_count,
        &bit_flip_mask, &phase_flip_mask, &global_phase_90rot_count,
        &pivot_qubit_index);
    double result;
<<<<<<< HEAD
#ifdef _OPENMP
    OMPutil::get_inst().set_qulacs_num_threads(dim, 10);
#endif
=======

#ifdef _USE_SVE
    // # of complex128 numbers in an SVE register
    ITYPE VL = svcntd() / 2;
#endif

>>>>>>> 067a19b8
    if (bit_flip_mask == 0) {
#ifdef _USE_SVE
        if (dim >= VL) {
            result = expectation_value_multi_qubit_Pauli_operator_Z_mask_sve(
                phase_flip_mask, state, dim);
        } else
#endif
        {
            result = expectation_value_multi_qubit_Pauli_operator_Z_mask(
                phase_flip_mask, state, dim);
        }
    } else {
#ifdef _USE_SVE
        if (dim > VL) {
            result = expectation_value_multi_qubit_Pauli_operator_XZ_mask_sve(
                bit_flip_mask, phase_flip_mask, global_phase_90rot_count,
                pivot_qubit_index, state, dim);
        } else
#endif
        {
            result = expectation_value_multi_qubit_Pauli_operator_XZ_mask(
                bit_flip_mask, phase_flip_mask, global_phase_90rot_count,
                pivot_qubit_index, state, dim);
        }
    }
#ifdef _OPENMP
    OMPutil::get_inst().reset_qulacs_num_threads();
#endif
    return result;
}

/****
 * Single thread version of expectation value
 **/
// calculate expectation value of multi-qubit Pauli operator on qubits.
// bit-flip mask : the n-bit binary string of which the i-th element is 1 iff
// the i-th pauli operator is X or Y phase-flip mask : the n-bit binary string
// of which the i-th element is 1 iff the i-th pauli operator is Y or Z We
// assume bit-flip mask is nonzero, namely, there is at least one X or Y
// operator. the pivot qubit is any qubit index which has X or Y To generate
// bit-flip mask and phase-flip mask, see get_masks_*_list at utility.h
<<<<<<< HEAD
double expectation_value_multi_qubit_Pauli_operator_partial_list_single_thread(
    const UINT* target_qubit_index_list, const UINT* Pauli_operator_type_list,
    UINT target_qubit_index_count, const CTYPE* state, ITYPE dim) {
    ITYPE bit_flip_mask = 0;
    ITYPE phase_flip_mask = 0;
    UINT global_phase_90rot_count = 0;
    UINT pivot_qubit_index = 0;
    get_Pauli_masks_partial_list(target_qubit_index_list,
        Pauli_operator_type_list, target_qubit_index_count, &bit_flip_mask,
        &phase_flip_mask, &global_phase_90rot_count, &pivot_qubit_index);
    double result;
#ifdef _OPENMP
    OMPutil::get_inst().set_qulacs_num_threads(1, 1);  // set num_thread=1
#endif
    if (bit_flip_mask == 0) {
        result = expectation_value_multi_qubit_Pauli_operator_Z_mask(
            phase_flip_mask, state, dim);
    } else {
        result = expectation_value_multi_qubit_Pauli_operator_XZ_mask(
            bit_flip_mask, phase_flip_mask, global_phase_90rot_count,
            pivot_qubit_index, state, dim);
=======
double expectation_value_multi_qubit_Pauli_operator_XZ_mask_single_thread(
    ITYPE bit_flip_mask, ITYPE phase_flip_mask, UINT global_phase_90rot_count,
    UINT pivot_qubit_index, const CTYPE* state, ITYPE dim) {
    const ITYPE loop_dim = dim / 2;
    const ITYPE pivot_mask = 1ULL << pivot_qubit_index;
    ITYPE state_index;
    double sum = 0.;
    UINT sign_0;
    ITYPE basis_0, basis_1;
    for (state_index = 0; state_index < loop_dim; ++state_index) {
        basis_0 = insert_zero_to_basis_index(
            state_index, pivot_mask, pivot_qubit_index);
        basis_1 = basis_0 ^ bit_flip_mask;
        sign_0 = count_population(basis_0 & phase_flip_mask) % 2;
        sum += _creal(state[basis_0] * conj(state[basis_1]) *
                      PHASE_90ROT[(global_phase_90rot_count + sign_0 * 2) % 4] *
                      2.0);
    }
    return sum;
}

#ifdef _USE_SVE
double expectation_value_multi_qubit_Pauli_operator_XZ_mask_single_thread_sve(
    ITYPE bit_flip_mask, ITYPE phase_flip_mask, UINT global_phase_90rot_count,
    UINT pivot_qubit_index, const CTYPE* state, ITYPE dim) {
    const ITYPE loop_dim = dim / 2;
    const ITYPE pivot_mask = 1ULL << pivot_qubit_index;
    ITYPE state_index;
    double sum = 0.;
    // # of complex128 numbers in an SVE register
    ITYPE VL = svcntd() / 2;

    int img_flag = global_phase_90rot_count & 1;

    svbool_t pall = svptrue_b64();
    svbool_t pg_conj_neg;
    svuint64_t sv_idx_ofs = svindex_u64(0, 1);
    svuint64_t sv_img_ofs = sv_idx_ofs;

    sv_idx_ofs = svlsr_x(pall, sv_idx_ofs, 1);
    sv_img_ofs = svand_x(pall, sv_img_ofs, svdup_u64(1));
    pg_conj_neg = svcmpeq(pall, sv_img_ofs, svdup_u64(0));

    svfloat64_t sv_sum = svdup_f64(0.0);
    svfloat64_t sv_sign_base;
    if (global_phase_90rot_count & 2)
        sv_sign_base = svdup_f64(-1.0);
    else
        sv_sign_base = svdup_f64(1.0);

    for (state_index = 0; state_index < loop_dim; state_index += VL) {
        svuint64_t sv_basis = svadd_x(pall, svdup_u64(state_index), sv_idx_ofs);
        svuint64_t sv_basis0 = svlsr_x(pall, sv_basis, pivot_qubit_index);
        sv_basis0 = svlsl_x(pall, sv_basis0, pivot_qubit_index + 1);
        sv_basis0 = svadd_x(pall, sv_basis0,
            svand_x(pall, sv_basis, svdup_u64(pivot_mask - 1)));

        svuint64_t sv_basis1 =
            sveor_x(pall, sv_basis0, svdup_u64(bit_flip_mask));

        svuint64_t sv_popc =
            svand_x(pall, sv_basis0, svdup_u64(phase_flip_mask));
        sv_popc = svcnt_z(pall, sv_popc);
        sv_popc = svand_x(pall, sv_popc, svdup_u64(1));
        svfloat64_t sv_sign = svneg_m(
            sv_sign_base, svcmpeq(pall, sv_popc, svdup_u64(1)), sv_sign_base);
        sv_sign = svmul_x(pall, sv_sign, svdup_f64(2.0));

        sv_basis0 = svmad_x(pall, sv_basis0, svdup_u64(2), sv_img_ofs);
        sv_basis1 = svmad_x(pall, sv_basis1, svdup_u64(2), sv_img_ofs);
        svfloat64_t sv_input0 =
            svld1_gather_index(pall, (double*)state, sv_basis0);
        svfloat64_t sv_input1 =
            svld1_gather_index(pall, (double*)state, sv_basis1);

        if (img_flag) {  // calc imag. parts

            svfloat64_t sv_real = svtrn1(sv_input0, sv_input1);
            svfloat64_t sv_imag = svtrn2(sv_input1, sv_input0);
            sv_imag = svneg_m(sv_imag, pg_conj_neg, sv_imag);

            svfloat64_t sv_result = svmul_x(pall, sv_real, sv_imag);
            sv_result = svmul_x(pall, sv_result, sv_sign);
            sv_sum = svsub_x(pall, sv_sum, sv_result);

        } else {  // calc real parts

            svfloat64_t sv_result = svmul_x(pall, sv_input0, sv_input1);
            sv_result = svmul_x(pall, sv_result, sv_sign);
            sv_sum = svadd_x(pall, sv_sum, sv_result);
        }
    }

    // reduction
    if (VL >= 16) sv_sum = svadd_z(pall, sv_sum, svext(sv_sum, sv_sum, 16));
    if (VL >= 8) sv_sum = svadd_z(pall, sv_sum, svext(sv_sum, sv_sum, 8));
    if (VL >= 4) sv_sum = svadd_z(pall, sv_sum, svext(sv_sum, sv_sum, 4));
    if (VL >= 2) sv_sum = svadd_z(pall, sv_sum, svext(sv_sum, sv_sum, 2));
    if (VL >= 1) sv_sum = svadd_z(pall, sv_sum, svext(sv_sum, sv_sum, 1));

    sum += svlastb(svptrue_pat_b64(SV_VL1), sv_sum);

    return sum;
}
#endif

double expectation_value_multi_qubit_Pauli_operator_Z_mask_single_thread(
    ITYPE phase_flip_mask, const CTYPE* state, ITYPE dim) {
    const ITYPE loop_dim = dim;
    ITYPE state_index;
    double sum = 0.;
    int bit_parity, sign;
    for (state_index = 0; state_index < loop_dim; ++state_index) {
        bit_parity = count_population(state_index & phase_flip_mask) % 2;
        sign = 1 - 2 * bit_parity;
        sum += pow(_cabs(state[state_index]), 2) * sign;
>>>>>>> 067a19b8
    }
#ifdef _OPENMP
    OMPutil::get_inst().reset_qulacs_num_threads();
#endif
    return result;
}

<<<<<<< HEAD
#ifdef _USE_MPI
double expectation_value_multi_qubit_Pauli_operator_partial_list_mpi(
=======
#ifdef _USE_SVE
double expectation_value_multi_qubit_Pauli_operator_Z_mask_single_thread_sve(
    ITYPE phase_flip_mask, const CTYPE* state, ITYPE dim) {
    const ITYPE loop_dim = dim;
    ITYPE state_index;
    double sum = 0.;

    // # of complex128 numbers in an SVE registers
    ITYPE VL = svcntd() / 2;
    svbool_t pall = svptrue_b64();
    svfloat64_t sv_sum = svdup_f64(0.0);
    svuint64_t sv_offset = svindex_u64(0, 1);
    svuint64_t sv_phase_flip_mask = svdup_u64(phase_flip_mask);

    for (state_index = 0; state_index < loop_dim; state_index += (VL << 1)) {
        svuint64_t svidx = svadd_z(pall, svdup_u64(state_index), sv_offset);
        svuint64_t sv_bit_parity = svand_z(pall, svidx, sv_phase_flip_mask);
        sv_bit_parity = svcnt_z(pall, sv_bit_parity);
        sv_bit_parity = svand_z(pall, sv_bit_parity, svdup_u64(1));

        svbool_t psign = svcmpeq(pall, sv_bit_parity, svdup_u64(1));

        svfloat64_t sv_val0 = svld1(pall, (double*)&state[state_index]);
        svfloat64_t sv_val1 = svld1(pall, (double*)&state[state_index + VL]);

        sv_val0 = svmul_z(pall, sv_val0, sv_val0);
        sv_val1 = svmul_z(pall, sv_val1, sv_val1);

        sv_val0 = svadd_z(pall, sv_val0, svext(sv_val0, sv_val0, 1));
        sv_val1 = svadd_z(pall, sv_val1, svext(sv_val1, sv_val1, 1));

        sv_val0 = svuzp1(sv_val0, sv_val1);
        sv_val0 = svneg_m(sv_val0, psign, sv_val0);

        sv_sum = svadd_z(pall, sv_sum, sv_val0);
    }

    if (VL >= 16) sv_sum = svadd_z(pall, sv_sum, svext(sv_sum, sv_sum, 16));
    if (VL >= 8) sv_sum = svadd_z(pall, sv_sum, svext(sv_sum, sv_sum, 8));
    if (VL >= 4) sv_sum = svadd_z(pall, sv_sum, svext(sv_sum, sv_sum, 4));
    if (VL >= 2) sv_sum = svadd_z(pall, sv_sum, svext(sv_sum, sv_sum, 2));
    if (VL >= 1) sv_sum = svadd_z(pall, sv_sum, svext(sv_sum, sv_sum, 1));

    sum += svlastb(svptrue_pat_b64(SV_VL1), sv_sum);
    return sum;
}
#endif

double expectation_value_multi_qubit_Pauli_operator_partial_list_single_thread(
>>>>>>> 067a19b8
    const UINT* target_qubit_index_list, const UINT* Pauli_operator_type_list,
    UINT target_qubit_index_count, const CTYPE* state, ITYPE dim, UINT outer_qc,
    UINT inner_qc) {
    ITYPE bit_flip_mask = 0;
    ITYPE phase_flip_mask = 0;
    UINT global_phase_90rot_count = 0;
    UINT pivot_qubit_index = 0;
    get_Pauli_masks_partial_list(target_qubit_index_list,
        Pauli_operator_type_list, target_qubit_index_count, &bit_flip_mask,
        &phase_flip_mask, &global_phase_90rot_count, &pivot_qubit_index);
    double result;
<<<<<<< HEAD
    MPIutil& m = MPIutil::get_inst();

#ifdef _OPENMP
    OMPutil::get_inst().set_qulacs_num_threads(dim, 15);
#endif
    if (bit_flip_mask == 0) {
        result = expectation_value_multi_qubit_Pauli_operator_Z_mask_mpi(
            phase_flip_mask, state, dim, m.get_rank(), inner_qc);
    } else {
        result = expectation_value_multi_qubit_Pauli_operator_XZ_mask_mpi(
            bit_flip_mask, phase_flip_mask, global_phase_90rot_count,
            pivot_qubit_index, state, dim, inner_qc);
=======

#ifdef _USE_SVE
    // # of complex128 numbers in an SVE register
    ITYPE VL = svcntd() / 2;
#endif

    if (bit_flip_mask == 0) {
#ifdef _USE_SVE
        if (dim > VL) {
            result =
                expectation_value_multi_qubit_Pauli_operator_Z_mask_single_thread_sve(
                    phase_flip_mask, state, dim);
        } else
#endif
        {
            result =
                expectation_value_multi_qubit_Pauli_operator_Z_mask_single_thread(
                    phase_flip_mask, state, dim);
        }
    } else {
#ifdef _USE_SVE
        if ((dim >> 1) > VL) {
            result =
                expectation_value_multi_qubit_Pauli_operator_XZ_mask_single_thread_sve(
                    bit_flip_mask, phase_flip_mask, global_phase_90rot_count,
                    pivot_qubit_index, state, dim);
        } else
#endif
        {
            result =
                expectation_value_multi_qubit_Pauli_operator_XZ_mask_single_thread(
                    bit_flip_mask, phase_flip_mask, global_phase_90rot_count,
                    pivot_qubit_index, state, dim);
        }
>>>>>>> 067a19b8
    }
#ifdef _OPENMP
    OMPutil::get_inst().reset_qulacs_num_threads();
#endif

    if (outer_qc > 0) MPIutil::get_inst().s_D_allreduce(&result);
    return result;
}

double expectation_value_multi_qubit_Pauli_operator_XZ_mask_mpi(
    ITYPE bit_flip_mask, ITYPE phase_flip_mask, UINT global_phase_90rot_count,
    UINT pivot_qubit_index, const CTYPE* state, ITYPE dim, UINT inner_qc) {
    const ITYPE pivot_mask = 1ULL << pivot_qubit_index;
    ITYPE state_index;
    double sum = 0.;

    int comm_flag = bit_flip_mask >> inner_qc;

    MPIutil& m = MPIutil::get_inst();
    int mpirank = m.get_rank();
    int pair_rank = mpirank ^ comm_flag;
    ITYPE global_offset = mpirank << inner_qc;

    if (comm_flag) {
        ITYPE dim_work = dim;
        ITYPE num_work = 0;
        CTYPE* recvptr = m.get_workarea(&dim_work, &num_work);
        ITYPE inner_mask = dim - 1;
        ITYPE i, j;

        state_index = 0;

        for (i = 0; i < num_work; ++i) {
            const CTYPE* sendptr = state + dim_work * i;
            if (mpirank < pair_rank) {
                // recv
                m.m_DC_recv(recvptr, dim_work, pair_rank);

#ifdef _OPENMP
#pragma omp parallel for reduction(+ : sum)
#endif
                for (j = 0; j < dim_work; ++j) {
                    ITYPE basis_1 = state_index + j + (pair_rank << inner_qc);
                    ITYPE basis_0 = basis_1 ^ bit_flip_mask;
                    UINT sign_0 =
                        count_population(basis_0 & phase_flip_mask) % 2;

                    sum += _creal(
                        state[basis_0 & inner_mask] *
                        conj(recvptr[basis_1 & (dim_work - 1)]) *
                        PHASE_90ROT[(global_phase_90rot_count + sign_0 * 2) %
                                    4] *
                        2.0);
                }

                state_index += dim_work;
            } else {
                // send
                m.m_DC_send((void*)sendptr, dim_work, pair_rank);
            }
        }
    } else {
        const ITYPE loop_dim = dim / 2;

#ifdef _OPENMP
#pragma omp parallel for reduction(+ : sum)
#endif
        for (state_index = 0; state_index < loop_dim; ++state_index) {
            // A
            ITYPE basis_0 = insert_zero_to_basis_index(
                state_index, pivot_mask, pivot_qubit_index);
            // B
            ITYPE basis_1 = basis_0 ^ bit_flip_mask;
            // C
            UINT sign_0 =
                count_population((basis_0 + global_offset) & phase_flip_mask) %
                2;
            // D
            sum += _creal(
                state[basis_0] * conj(state[basis_1]) *
                PHASE_90ROT[(global_phase_90rot_count + sign_0 * 2) % 4] * 2.0);
        }
    }

    return sum;
}

double expectation_value_multi_qubit_Pauli_operator_Z_mask_mpi(
    ITYPE phase_flip_mask, const CTYPE* state, ITYPE dim, UINT rank,
    UINT inner_qc) {
    const ITYPE loop_dim = dim;
    ITYPE state_index;
    double sum = 0.;

#ifdef _OPENMP
#pragma omp parallel for reduction(+ : sum)
#endif
    for (state_index = 0; state_index < loop_dim; ++state_index) {
        ITYPE global_index = state_index + (rank << inner_qc);
        // A
        int bit_parity = count_population(global_index & phase_flip_mask) % 2;
        // B
        double sign = 1 - 2 * bit_parity;
        // C
        sum += _creal(state[state_index] * conj(state[state_index])) * sign;
    }

    return sum;
}
#endif<|MERGE_RESOLUTION|>--- conflicted
+++ resolved
@@ -353,14 +353,8 @@
     ITYPE state_index;
     double sum = 0.;
 #ifdef _OPENMP
-<<<<<<< HEAD
 #pragma omp parallel for reduction(+ : sum)
-=======
-    OMPutil::get_inst().set_qulacs_num_threads(dim, 10);
->>>>>>> 067a19b8
-#endif
-
-#pragma omp parallel for reduction(+ : sum)
+#endif
     for (state_index = 0; state_index < loop_dim; ++state_index) {
         ITYPE basis_0 = insert_zero_to_basis_index(
             state_index, pivot_mask, pivot_qubit_index);
@@ -382,14 +376,13 @@
     const ITYPE pivot_mask = 1ULL << pivot_qubit_index;
     ITYPE state_index;
     double sum = 0.;
-#ifdef _OPENMP
-    OMPutil::get_inst().set_qulacs_num_threads(dim, 10);
-#endif
 
     // # of complex128 numbers in an SVE register
     ITYPE VL = svcntd() / 2;
 
+#ifdef _OPENMP
 #pragma omp parallel reduction(+ : sum)
+#endif
     {
         int img_flag = global_phase_90rot_count & 1;
 
@@ -463,9 +456,6 @@
 
         sum += svlastb(svptrue_pat_b64(SV_VL1), sv_sum);
     }
-#ifdef _OPENMP
-    OMPutil::get_inst().reset_qulacs_num_threads();
-#endif
     return sum;
 }
 #endif
@@ -476,14 +466,8 @@
     ITYPE state_index;
     double sum = 0.;
 #ifdef _OPENMP
-<<<<<<< HEAD
 #pragma omp parallel for reduction(+ : sum)
-=======
-    OMPutil::get_inst().set_qulacs_num_threads(dim, 10);
->>>>>>> 067a19b8
-#endif
-
-#pragma omp parallel for reduction(+ : sum)
+#endif
     for (state_index = 0; state_index < loop_dim; ++state_index) {
         int bit_parity = count_population(state_index & phase_flip_mask) % 2;
         int sign = 1 - 2 * bit_parity;
@@ -498,13 +482,12 @@
     const ITYPE loop_dim = dim;
     ITYPE state_index;
     double sum = 0.;
-#ifdef _OPENMP
-    OMPutil::get_inst().set_qulacs_num_threads(dim, 10);
-#endif
 
     // # of complex128 numbers in an SVE registers
     ITYPE VL = svcntd() / 2;
+#ifdef _OPENMP
 #pragma omp parallel reduction(+ : sum)
+#endif
     {
         svbool_t pall = svptrue_b64();
         svfloat64_t sv_sum = svdup_f64(0.0);
@@ -545,9 +528,6 @@
 
         sum += svlastb(svptrue_pat_b64(SV_VL1), sv_sum);
     }
-#ifdef _OPENMP
-    OMPutil::get_inst().reset_qulacs_num_threads();
-#endif
     return sum;
 }
 #endif
@@ -563,18 +543,15 @@
         Pauli_operator_type_list, target_qubit_index_count, &bit_flip_mask,
         &phase_flip_mask, &global_phase_90rot_count, &pivot_qubit_index);
     double result;
-<<<<<<< HEAD
+
 #ifdef _OPENMP
     OMPutil::get_inst().set_qulacs_num_threads(dim, 10);
 #endif
-=======
-
 #ifdef _USE_SVE
     // # of complex128 numbers in an SVE register
     ITYPE VL = svcntd() / 2;
 #endif
 
->>>>>>> 067a19b8
     if (bit_flip_mask == 0) {
 #ifdef _USE_SVE
         if (dim >= VL) {
@@ -617,18 +594,15 @@
         &bit_flip_mask, &phase_flip_mask, &global_phase_90rot_count,
         &pivot_qubit_index);
     double result;
-<<<<<<< HEAD
+
 #ifdef _OPENMP
     OMPutil::get_inst().set_qulacs_num_threads(dim, 10);
 #endif
-=======
-
 #ifdef _USE_SVE
     // # of complex128 numbers in an SVE register
     ITYPE VL = svcntd() / 2;
 #endif
 
->>>>>>> 067a19b8
     if (bit_flip_mask == 0) {
 #ifdef _USE_SVE
         if (dim >= VL) {
@@ -670,7 +644,6 @@
 // assume bit-flip mask is nonzero, namely, there is at least one X or Y
 // operator. the pivot qubit is any qubit index which has X or Y To generate
 // bit-flip mask and phase-flip mask, see get_masks_*_list at utility.h
-<<<<<<< HEAD
 double expectation_value_multi_qubit_Pauli_operator_partial_list_single_thread(
     const UINT* target_qubit_index_list, const UINT* Pauli_operator_type_list,
     UINT target_qubit_index_count, const CTYPE* state, ITYPE dim) {
@@ -685,131 +658,40 @@
 #ifdef _OPENMP
     OMPutil::get_inst().set_qulacs_num_threads(1, 1);  // set num_thread=1
 #endif
-    if (bit_flip_mask == 0) {
-        result = expectation_value_multi_qubit_Pauli_operator_Z_mask(
-            phase_flip_mask, state, dim);
-    } else {
-        result = expectation_value_multi_qubit_Pauli_operator_XZ_mask(
-            bit_flip_mask, phase_flip_mask, global_phase_90rot_count,
-            pivot_qubit_index, state, dim);
-=======
-double expectation_value_multi_qubit_Pauli_operator_XZ_mask_single_thread(
-    ITYPE bit_flip_mask, ITYPE phase_flip_mask, UINT global_phase_90rot_count,
-    UINT pivot_qubit_index, const CTYPE* state, ITYPE dim) {
-    const ITYPE loop_dim = dim / 2;
-    const ITYPE pivot_mask = 1ULL << pivot_qubit_index;
-    ITYPE state_index;
-    double sum = 0.;
-    UINT sign_0;
-    ITYPE basis_0, basis_1;
-    for (state_index = 0; state_index < loop_dim; ++state_index) {
-        basis_0 = insert_zero_to_basis_index(
-            state_index, pivot_mask, pivot_qubit_index);
-        basis_1 = basis_0 ^ bit_flip_mask;
-        sign_0 = count_population(basis_0 & phase_flip_mask) % 2;
-        sum += _creal(state[basis_0] * conj(state[basis_1]) *
-                      PHASE_90ROT[(global_phase_90rot_count + sign_0 * 2) % 4] *
-                      2.0);
-    }
-    return sum;
-}
-
-#ifdef _USE_SVE
-double expectation_value_multi_qubit_Pauli_operator_XZ_mask_single_thread_sve(
-    ITYPE bit_flip_mask, ITYPE phase_flip_mask, UINT global_phase_90rot_count,
-    UINT pivot_qubit_index, const CTYPE* state, ITYPE dim) {
-    const ITYPE loop_dim = dim / 2;
-    const ITYPE pivot_mask = 1ULL << pivot_qubit_index;
-    ITYPE state_index;
-    double sum = 0.;
+
+#ifdef _USE_SVE
     // # of complex128 numbers in an SVE register
     ITYPE VL = svcntd() / 2;
-
-    int img_flag = global_phase_90rot_count & 1;
-
-    svbool_t pall = svptrue_b64();
-    svbool_t pg_conj_neg;
-    svuint64_t sv_idx_ofs = svindex_u64(0, 1);
-    svuint64_t sv_img_ofs = sv_idx_ofs;
-
-    sv_idx_ofs = svlsr_x(pall, sv_idx_ofs, 1);
-    sv_img_ofs = svand_x(pall, sv_img_ofs, svdup_u64(1));
-    pg_conj_neg = svcmpeq(pall, sv_img_ofs, svdup_u64(0));
-
-    svfloat64_t sv_sum = svdup_f64(0.0);
-    svfloat64_t sv_sign_base;
-    if (global_phase_90rot_count & 2)
-        sv_sign_base = svdup_f64(-1.0);
-    else
-        sv_sign_base = svdup_f64(1.0);
-
-    for (state_index = 0; state_index < loop_dim; state_index += VL) {
-        svuint64_t sv_basis = svadd_x(pall, svdup_u64(state_index), sv_idx_ofs);
-        svuint64_t sv_basis0 = svlsr_x(pall, sv_basis, pivot_qubit_index);
-        sv_basis0 = svlsl_x(pall, sv_basis0, pivot_qubit_index + 1);
-        sv_basis0 = svadd_x(pall, sv_basis0,
-            svand_x(pall, sv_basis, svdup_u64(pivot_mask - 1)));
-
-        svuint64_t sv_basis1 =
-            sveor_x(pall, sv_basis0, svdup_u64(bit_flip_mask));
-
-        svuint64_t sv_popc =
-            svand_x(pall, sv_basis0, svdup_u64(phase_flip_mask));
-        sv_popc = svcnt_z(pall, sv_popc);
-        sv_popc = svand_x(pall, sv_popc, svdup_u64(1));
-        svfloat64_t sv_sign = svneg_m(
-            sv_sign_base, svcmpeq(pall, sv_popc, svdup_u64(1)), sv_sign_base);
-        sv_sign = svmul_x(pall, sv_sign, svdup_f64(2.0));
-
-        sv_basis0 = svmad_x(pall, sv_basis0, svdup_u64(2), sv_img_ofs);
-        sv_basis1 = svmad_x(pall, sv_basis1, svdup_u64(2), sv_img_ofs);
-        svfloat64_t sv_input0 =
-            svld1_gather_index(pall, (double*)state, sv_basis0);
-        svfloat64_t sv_input1 =
-            svld1_gather_index(pall, (double*)state, sv_basis1);
-
-        if (img_flag) {  // calc imag. parts
-
-            svfloat64_t sv_real = svtrn1(sv_input0, sv_input1);
-            svfloat64_t sv_imag = svtrn2(sv_input1, sv_input0);
-            sv_imag = svneg_m(sv_imag, pg_conj_neg, sv_imag);
-
-            svfloat64_t sv_result = svmul_x(pall, sv_real, sv_imag);
-            sv_result = svmul_x(pall, sv_result, sv_sign);
-            sv_sum = svsub_x(pall, sv_sum, sv_result);
-
-        } else {  // calc real parts
-
-            svfloat64_t sv_result = svmul_x(pall, sv_input0, sv_input1);
-            sv_result = svmul_x(pall, sv_result, sv_sign);
-            sv_sum = svadd_x(pall, sv_sum, sv_result);
-        }
-    }
-
-    // reduction
-    if (VL >= 16) sv_sum = svadd_z(pall, sv_sum, svext(sv_sum, sv_sum, 16));
-    if (VL >= 8) sv_sum = svadd_z(pall, sv_sum, svext(sv_sum, sv_sum, 8));
-    if (VL >= 4) sv_sum = svadd_z(pall, sv_sum, svext(sv_sum, sv_sum, 4));
-    if (VL >= 2) sv_sum = svadd_z(pall, sv_sum, svext(sv_sum, sv_sum, 2));
-    if (VL >= 1) sv_sum = svadd_z(pall, sv_sum, svext(sv_sum, sv_sum, 1));
-
-    sum += svlastb(svptrue_pat_b64(SV_VL1), sv_sum);
-
-    return sum;
-}
-#endif
-
-double expectation_value_multi_qubit_Pauli_operator_Z_mask_single_thread(
-    ITYPE phase_flip_mask, const CTYPE* state, ITYPE dim) {
-    const ITYPE loop_dim = dim;
-    ITYPE state_index;
-    double sum = 0.;
-    int bit_parity, sign;
-    for (state_index = 0; state_index < loop_dim; ++state_index) {
-        bit_parity = count_population(state_index & phase_flip_mask) % 2;
-        sign = 1 - 2 * bit_parity;
-        sum += pow(_cabs(state[state_index]), 2) * sign;
->>>>>>> 067a19b8
+#endif
+
+    if (bit_flip_mask == 0) {
+#ifdef _USE_SVE
+        if (dim > VL) {
+            result =
+                expectation_value_multi_qubit_Pauli_operator_Z_mask_sve(
+                    phase_flip_mask, state, dim);
+        } else
+#endif
+        {
+            result =
+                expectation_value_multi_qubit_Pauli_operator_Z_mask(
+                    phase_flip_mask, state, dim);
+        }
+    } else {
+#ifdef _USE_SVE
+        if ((dim >> 1) > VL) {
+            result =
+                expectation_value_multi_qubit_Pauli_operator_XZ_mask_sve(
+                    bit_flip_mask, phase_flip_mask, global_phase_90rot_count,
+                    pivot_qubit_index, state, dim);
+        } else
+#endif
+        {
+            result =
+                expectation_value_multi_qubit_Pauli_operator_XZ_mask(
+                    bit_flip_mask, phase_flip_mask, global_phase_90rot_count,
+                    pivot_qubit_index, state, dim);
+        }
     }
 #ifdef _OPENMP
     OMPutil::get_inst().reset_qulacs_num_threads();
@@ -817,60 +699,8 @@
     return result;
 }
 
-<<<<<<< HEAD
 #ifdef _USE_MPI
 double expectation_value_multi_qubit_Pauli_operator_partial_list_mpi(
-=======
-#ifdef _USE_SVE
-double expectation_value_multi_qubit_Pauli_operator_Z_mask_single_thread_sve(
-    ITYPE phase_flip_mask, const CTYPE* state, ITYPE dim) {
-    const ITYPE loop_dim = dim;
-    ITYPE state_index;
-    double sum = 0.;
-
-    // # of complex128 numbers in an SVE registers
-    ITYPE VL = svcntd() / 2;
-    svbool_t pall = svptrue_b64();
-    svfloat64_t sv_sum = svdup_f64(0.0);
-    svuint64_t sv_offset = svindex_u64(0, 1);
-    svuint64_t sv_phase_flip_mask = svdup_u64(phase_flip_mask);
-
-    for (state_index = 0; state_index < loop_dim; state_index += (VL << 1)) {
-        svuint64_t svidx = svadd_z(pall, svdup_u64(state_index), sv_offset);
-        svuint64_t sv_bit_parity = svand_z(pall, svidx, sv_phase_flip_mask);
-        sv_bit_parity = svcnt_z(pall, sv_bit_parity);
-        sv_bit_parity = svand_z(pall, sv_bit_parity, svdup_u64(1));
-
-        svbool_t psign = svcmpeq(pall, sv_bit_parity, svdup_u64(1));
-
-        svfloat64_t sv_val0 = svld1(pall, (double*)&state[state_index]);
-        svfloat64_t sv_val1 = svld1(pall, (double*)&state[state_index + VL]);
-
-        sv_val0 = svmul_z(pall, sv_val0, sv_val0);
-        sv_val1 = svmul_z(pall, sv_val1, sv_val1);
-
-        sv_val0 = svadd_z(pall, sv_val0, svext(sv_val0, sv_val0, 1));
-        sv_val1 = svadd_z(pall, sv_val1, svext(sv_val1, sv_val1, 1));
-
-        sv_val0 = svuzp1(sv_val0, sv_val1);
-        sv_val0 = svneg_m(sv_val0, psign, sv_val0);
-
-        sv_sum = svadd_z(pall, sv_sum, sv_val0);
-    }
-
-    if (VL >= 16) sv_sum = svadd_z(pall, sv_sum, svext(sv_sum, sv_sum, 16));
-    if (VL >= 8) sv_sum = svadd_z(pall, sv_sum, svext(sv_sum, sv_sum, 8));
-    if (VL >= 4) sv_sum = svadd_z(pall, sv_sum, svext(sv_sum, sv_sum, 4));
-    if (VL >= 2) sv_sum = svadd_z(pall, sv_sum, svext(sv_sum, sv_sum, 2));
-    if (VL >= 1) sv_sum = svadd_z(pall, sv_sum, svext(sv_sum, sv_sum, 1));
-
-    sum += svlastb(svptrue_pat_b64(SV_VL1), sv_sum);
-    return sum;
-}
-#endif
-
-double expectation_value_multi_qubit_Pauli_operator_partial_list_single_thread(
->>>>>>> 067a19b8
     const UINT* target_qubit_index_list, const UINT* Pauli_operator_type_list,
     UINT target_qubit_index_count, const CTYPE* state, ITYPE dim, UINT outer_qc,
     UINT inner_qc) {
@@ -882,12 +712,8 @@
         Pauli_operator_type_list, target_qubit_index_count, &bit_flip_mask,
         &phase_flip_mask, &global_phase_90rot_count, &pivot_qubit_index);
     double result;
-<<<<<<< HEAD
     MPIutil& m = MPIutil::get_inst();
 
-#ifdef _OPENMP
-    OMPutil::get_inst().set_qulacs_num_threads(dim, 15);
-#endif
     if (bit_flip_mask == 0) {
         result = expectation_value_multi_qubit_Pauli_operator_Z_mask_mpi(
             phase_flip_mask, state, dim, m.get_rank(), inner_qc);
@@ -895,46 +721,7 @@
         result = expectation_value_multi_qubit_Pauli_operator_XZ_mask_mpi(
             bit_flip_mask, phase_flip_mask, global_phase_90rot_count,
             pivot_qubit_index, state, dim, inner_qc);
-=======
-
-#ifdef _USE_SVE
-    // # of complex128 numbers in an SVE register
-    ITYPE VL = svcntd() / 2;
-#endif
-
-    if (bit_flip_mask == 0) {
-#ifdef _USE_SVE
-        if (dim > VL) {
-            result =
-                expectation_value_multi_qubit_Pauli_operator_Z_mask_single_thread_sve(
-                    phase_flip_mask, state, dim);
-        } else
-#endif
-        {
-            result =
-                expectation_value_multi_qubit_Pauli_operator_Z_mask_single_thread(
-                    phase_flip_mask, state, dim);
-        }
-    } else {
-#ifdef _USE_SVE
-        if ((dim >> 1) > VL) {
-            result =
-                expectation_value_multi_qubit_Pauli_operator_XZ_mask_single_thread_sve(
-                    bit_flip_mask, phase_flip_mask, global_phase_90rot_count,
-                    pivot_qubit_index, state, dim);
-        } else
-#endif
-        {
-            result =
-                expectation_value_multi_qubit_Pauli_operator_XZ_mask_single_thread(
-                    bit_flip_mask, phase_flip_mask, global_phase_90rot_count,
-                    pivot_qubit_index, state, dim);
-        }
->>>>>>> 067a19b8
-    }
-#ifdef _OPENMP
-    OMPutil::get_inst().reset_qulacs_num_threads();
-#endif
+	}
 
     if (outer_qc > 0) MPIutil::get_inst().s_D_allreduce(&result);
     return result;
