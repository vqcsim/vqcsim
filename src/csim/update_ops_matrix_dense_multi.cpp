--- conflicted
+++ resolved
@@ -32,21 +32,12 @@
             target_qubit_index_list[1], matrix, state, dim);
     } else {
 #ifdef _OPENMP
-<<<<<<< HEAD
-        OMPutil omputil = get_omputil();
-        omputil->set_qulacs_num_threads(dim, 10);
-=======
         OMPutil::get_inst().set_qulacs_num_threads(dim, 10);
->>>>>>> 00c800dc
 #endif
         multi_qubit_dense_matrix_gate_parallel(target_qubit_index_list,
             target_qubit_index_count, matrix, state, dim);
 #ifdef _OPENMP
-<<<<<<< HEAD
-        omputil->reset_qulacs_num_threads();
-=======
         OMPutil::get_inst().reset_qulacs_num_threads();
->>>>>>> 00c800dc
 #endif
     }
 }
