--- conflicted
+++ resolved
@@ -35,30 +35,14 @@
 inline static double _cimag(CTYPE val) { return std::imag(val); }
 #else
 typedef double _Complex CTYPE;
-<<<<<<< HEAD
-#if __GNUC__ >= 8
-#ifndef __APPLE__
-#ifdef __cplusplus
-inline static double creal(CTYPE val) { return __real__ val; }
-inline static double cimag(CTYPE val) { return __imag__ val; }
-inline static double cabs(CTYPE val) {
-=======
 inline static double _creal(CTYPE val) { return __real__ val; }
 inline static double _cimag(CTYPE val) { return __imag__ val; }
 inline static double _cabs(CTYPE val) {
->>>>>>> f6cc4fda
     double re = __real__ val;
     double im = __imag__ val;
     return sqrt(re * re + im * im);
 }
 #endif
-<<<<<<< HEAD
-#endif
-#endif
-#endif
-=======
-
->>>>>>> f6cc4fda
 //! dimension index
 #ifdef _MSC_VER
 // In MSVC, OpenMP only supports signed index
