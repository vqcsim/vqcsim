#include "memory_ops_dm.hpp"

#include <limits.h>
#include <stdio.h>
#include <stdlib.h>
#include <time.h>

#include "utility.hpp"
#ifdef _OPENMP
#include <omp.h>
#endif

CTYPE* dm_allocate_quantum_state(ITYPE dim) {
    CTYPE* state = (CTYPE*)malloc((size_t)(sizeof(CTYPE) * dim * dim));
    if (!state) {
        fprintf(stderr, "Out of memory\n");
        exit(1);
    }
    return state;
}

void dm_initialize_quantum_state(CTYPE* state, ITYPE dim) {
    ITYPE index;
#ifdef _OPENMP
<<<<<<< HEAD
    OMPutil omputil = get_omputil();
    omputil->set_qulacs_num_threads(dim, 10);
=======
    OMPutil::get_inst().set_qulacs_num_threads(dim, 10);
>>>>>>> 00c800dc
#pragma omp parallel for
#endif
    for (index = 0; index < dim * dim; ++index) {
        state[index] = 0;
    }
#ifdef _OPENMP
<<<<<<< HEAD
    omputil->reset_qulacs_num_threads();
=======
    OMPutil::get_inst().reset_qulacs_num_threads();
>>>>>>> 00c800dc
#endif
    state[0] = 1.0;
}

void dm_release_quantum_state(CTYPE* state) { free(state); }

void dm_initialize_with_pure_state(
    CTYPE* state, const CTYPE* pure_state, ITYPE dim) {
    ITYPE ind_y;
#ifdef _OPENMP
<<<<<<< HEAD
    OMPutil omputil = get_omputil();
    omputil->set_qulacs_num_threads(dim, 10);
=======
    OMPutil::get_inst().set_qulacs_num_threads(dim, 10);
>>>>>>> 00c800dc
#pragma omp parallel for
#endif
    for (ind_y = 0; ind_y < dim; ++ind_y) {
        ITYPE ind_x;
        for (ind_x = 0; ind_x < dim; ++ind_x) {
            state[ind_y * dim + ind_x] =
                pure_state[ind_y] * conj(pure_state[ind_x]);
        }
    }
#ifdef _OPENMP
<<<<<<< HEAD
    omputil->reset_qulacs_num_threads();
=======
    OMPutil::get_inst().reset_qulacs_num_threads();
>>>>>>> 00c800dc
#endif
}<|MERGE_RESOLUTION|>--- conflicted
+++ resolved
@@ -22,23 +22,14 @@
 void dm_initialize_quantum_state(CTYPE* state, ITYPE dim) {
     ITYPE index;
 #ifdef _OPENMP
-<<<<<<< HEAD
-    OMPutil omputil = get_omputil();
-    omputil->set_qulacs_num_threads(dim, 10);
-=======
     OMPutil::get_inst().set_qulacs_num_threads(dim, 10);
->>>>>>> 00c800dc
 #pragma omp parallel for
 #endif
     for (index = 0; index < dim * dim; ++index) {
         state[index] = 0;
     }
 #ifdef _OPENMP
-<<<<<<< HEAD
-    omputil->reset_qulacs_num_threads();
-=======
     OMPutil::get_inst().reset_qulacs_num_threads();
->>>>>>> 00c800dc
 #endif
     state[0] = 1.0;
 }
@@ -49,12 +40,7 @@
     CTYPE* state, const CTYPE* pure_state, ITYPE dim) {
     ITYPE ind_y;
 #ifdef _OPENMP
-<<<<<<< HEAD
-    OMPutil omputil = get_omputil();
-    omputil->set_qulacs_num_threads(dim, 10);
-=======
     OMPutil::get_inst().set_qulacs_num_threads(dim, 10);
->>>>>>> 00c800dc
 #pragma omp parallel for
 #endif
     for (ind_y = 0; ind_y < dim; ++ind_y) {
@@ -65,10 +51,6 @@
         }
     }
 #ifdef _OPENMP
-<<<<<<< HEAD
-    omputil->reset_qulacs_num_threads();
-=======
     OMPutil::get_inst().reset_qulacs_num_threads();
->>>>>>> 00c800dc
 #endif
 }