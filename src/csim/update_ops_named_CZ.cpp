--- conflicted
+++ resolved
@@ -23,11 +23,8 @@
 
 #ifdef _USE_SIMD
     CZ_gate_parallel_simd(control_qubit_index, target_qubit_index, state, dim);
-<<<<<<< HEAD
-=======
 #elif defined(_USE_SVE)
     CZ_gate_parallel_sve(control_qubit_index, target_qubit_index, state, dim);
->>>>>>> 5520edbe
 #else
     CZ_gate_parallel_unroll(
         control_qubit_index, target_qubit_index, state, dim);
@@ -83,8 +80,6 @@
 
 #ifdef _USE_SIMD
 void CZ_gate_parallel_simd(UINT control_qubit_index, UINT target_qubit_index,
-<<<<<<< HEAD
-=======
     CTYPE* state, ITYPE dim) {
     const ITYPE loop_dim = dim / 4;
 
@@ -133,7 +128,6 @@
 
 #ifdef _USE_SVE
 void CZ_gate_parallel_sve(UINT control_qubit_index, UINT target_qubit_index,
->>>>>>> 5520edbe
     CTYPE* state, ITYPE dim) {
     const ITYPE loop_dim = dim / 4;
 
@@ -152,18 +146,12 @@
 
     const ITYPE mask = target_mask + control_mask;
     ITYPE state_index = 0;
-<<<<<<< HEAD
-    if (target_qubit_index == 0 || control_qubit_index == 0) {
-#ifdef _OPENMP
-=======
 
     // # of complex128 numbers in an SVE register
     ITYPE VL = svcntd() / 2;
 
     if ((target_qubit_index < VL) || (control_qubit_index < VL)) {
->>>>>>> 5520edbe
 #pragma omp parallel for
-#endif
         for (state_index = 0; state_index < loop_dim; ++state_index) {
             ITYPE basis_index = (state_index & low_mask) +
                                 ((state_index & mid_mask) << 1) +
@@ -171,23 +159,6 @@
             state[basis_index] *= -1;
         }
     } else {
-<<<<<<< HEAD
-        __m256d minus_one = _mm256_set_pd(-1, -1, -1, -1);
-#ifdef _OPENMP
-#pragma omp parallel for
-#endif
-        for (state_index = 0; state_index < loop_dim; state_index += 2) {
-            ITYPE basis_index = (state_index & low_mask) +
-                                ((state_index & mid_mask) << 1) +
-                                ((state_index & high_mask) << 2) + mask;
-            double* ptr = (double*)(state + basis_index);
-            __m256d data = _mm256_loadu_pd(ptr);
-            data = _mm256_mul_pd(data, minus_one);
-            _mm256_storeu_pd(ptr, data);
-        }
-    }
-}
-=======
 #pragma omp parallel for
         for (state_index = 0; state_index < loop_dim; state_index += VL) {
             ITYPE basis_index = (state_index & low_mask) +
@@ -202,5 +173,4 @@
     }
 }
 
->>>>>>> 5520edbe
 #endif