--- conflicted
+++ resolved
@@ -838,15 +838,12 @@
 void single_qubit_control_single_qubit_dense_matrix_gate_simd(
     UINT control_qubit_index, UINT control_value, UINT target_qubit_index,
     const CTYPE matrix[4], CTYPE* state, ITYPE dim);
-<<<<<<< HEAD
+void single_qubit_control_single_qubit_dense_matrix_gate_sve512(
+    UINT control_qubit_index, UINT control_value, UINT target_qubit_index,
+    const CTYPE matrix[4], CTYPE* state, ITYPE dim);
 DllExport void single_qubit_control_single_qubit_dense_matrix_gate_mpi(
     UINT control_qubit_index, UINT control_value, UINT target_qubit_index,
     const CTYPE matrix[4], CTYPE* state, ITYPE dim, UINT inner_qc);
-=======
-void single_qubit_control_single_qubit_dense_matrix_gate_sve512(
-    UINT control_qubit_index, UINT control_value, UINT target_qubit_index,
-    const CTYPE matrix[4], CTYPE* state, ITYPE dim);
->>>>>>> 067a19b8
 
 /**
  * \~english
