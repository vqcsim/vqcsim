--- conflicted
+++ resolved
@@ -14,12 +14,7 @@
 void reflection_gate(const CTYPE* reflection_state, CTYPE* state, ITYPE dim) {
     CTYPE coef = state_inner_product(reflection_state, state, dim);
 #ifdef _OPENMP
-<<<<<<< HEAD
-    OMPutil omputil = get_omputil();
-    omputil->set_qulacs_num_threads(dim, 10);
-=======
     OMPutil::get_inst().set_qulacs_num_threads(dim, 10);
->>>>>>> 00c800dc
 #pragma omp parallel for
 #endif
     for (ITYPE state_index = 0; state_index < dim; ++state_index) {
@@ -27,10 +22,6 @@
             2.0 * coef * reflection_state[state_index] - state[state_index];
     }
 #ifdef _OPENMP
-<<<<<<< HEAD
-    omputil->reset_qulacs_num_threads();
-=======
     OMPutil::get_inst().reset_qulacs_num_threads();
->>>>>>> 00c800dc
 #endif
 }