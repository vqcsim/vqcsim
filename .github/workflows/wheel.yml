name: Wheel build

on:
  push:
  pull_request:

jobs:
  wheel-build:
    name: Python wheel build
    strategy:
      matrix:
        python-version: ["3.7.5"]
        os: ["ubuntu-20.04", "windows-2019", "macos-11"]
    runs-on: ${{ matrix.os }}
    env:
      CXX_COMPILER: "g++-8"
      C_COMPILER: "gcc-8"
      PYTHON: ${{ matrix.python-version }}
      COVERAGE: "ON"
      CIBW_TEST_COMMAND: "python {project}/python/test/test_qulacs.py"
      CIBW_TEST_REQUIRES: "numpy scipy openfermion"
      CIBW_BEFORE_BUILD: "pip install cmake"
      CIBW_BEFORE_BUILD_LINUX:
        "pip install cmake && yum install wget -y && wget -q https://boostorg.jfrog.io/artifactory/main/release/1.76.0/source/boost_1_76_0.tar.gz && tar -zxf boost_1_76_0.tar.gz &&
        cd boost_1_76_0 && ./bootstrap.sh && ./b2 headers && cp -r boost /usr/local/include" #install boost and cmake
      # In GitHub Actions virtual environment macos-10.15/20201115.1,
      # linking some functions from libgomp fails since the linker cannot find
      # some library files from gcc-8 installed via Homebrew.
      # The following command fixes this issue by (brew) re-linking files from gcc-8.
      # cf. https://stackoverflow.com/a/55500164
      CIBW_BEFORE_BUILD_MACOS: "brew install gcc@8 && brew link --overwrite gcc@8 && pip install cmake && brew upgrade && brew install -f boost && brew link boost"
      CIBW_BUILD: "cp3*-macosx_x86_64 cp3*-manylinux_x86_64 cp3*-win_amd64"

      # necessary for compiling python pillow library required to install numpy,scipy,openfermion.
      CIBW_BEFORE_TEST_LINUX: "yum install libjpeg-devel -y"

      # See https://github.com/Qulacs-Osaka/qulacs-osaka/issues/106
<<<<<<< HEAD
=======
      CIBW_SKIP: "cp310-*"
>>>>>>> fb93fca1
      CIBW_BUILD_VERBOSITY: "1"
      CIBW_ENVIRONMENT: 'QULACS_OPT_FLAGS="-mtune=haswell -mfpmath=both"'
      CIBW_REPAIR_WHEEL_COMMAND_MACOS: "delocate-listdeps {wheel} && script/fix_wheel_osx.sh {wheel} {dest_dir} && delocate-listdeps {wheel}"
      TWINE_USERNAME: "__token__"
    steps:
      - uses: actions/checkout@v2

      - name: Setup cmake
        uses: lukka/get-cmake@latest

      - name: Setup Python
        uses: actions/setup-python@v2
        with:
          python-version: ${{ matrix.python-version }}
          architecture: x64

      - name: Install Python dependencies
        run: python -m pip install cibuildwheel twine

      - name: Install boost if windows
        if: ${{ contains(matrix.os, 'windows') }}
        uses: MarkusJx/install-boost@v2.0.0
        id: install-boost
        with:
          boost_version: 1.77.0

      - name: Run cibuildwheel for Windows
        if: ${{ contains(matrix.os, 'windows') }}
        run: python -m cibuildwheel --output-dir wheels
        env:
          BOOST_ROOT: ${{ steps.install-boost.outputs.BOOST_ROOT }}

      - name: Run cibuildwheel for Mac, Linux
        if: ${{ !contains(matrix.os, 'windows') }}
        run: python -m cibuildwheel --output-dir wheels

      - name: Upload wheel data if the Git tag is set
        run: python -m twine upload wheels/*.whl
        if: ${{ contains(github.ref, '/tags/') }}
        env:
          TWINE_PASSWORD: ${{ secrets.TWINE_PASSWORD_QULACS }}<|MERGE_RESOLUTION|>--- conflicted
+++ resolved
@@ -34,11 +34,6 @@
       # necessary for compiling python pillow library required to install numpy,scipy,openfermion.
       CIBW_BEFORE_TEST_LINUX: "yum install libjpeg-devel -y"
 
-      # See https://github.com/Qulacs-Osaka/qulacs-osaka/issues/106
-<<<<<<< HEAD
-=======
-      CIBW_SKIP: "cp310-*"
->>>>>>> fb93fca1
       CIBW_BUILD_VERBOSITY: "1"
       CIBW_ENVIRONMENT: 'QULACS_OPT_FLAGS="-mtune=haswell -mfpmath=both"'
       CIBW_REPAIR_WHEEL_COMMAND_MACOS: "delocate-listdeps {wheel} && script/fix_wheel_osx.sh {wheel} {dest_dir} && delocate-listdeps {wheel}"
