--- conflicted
+++ resolved
@@ -91,21 +91,6 @@
         """
         Get control qubit value list
         """
-<<<<<<< HEAD
-=======
-    def get_cumulative_distribution(self) -> typing.List[float]: 
-        """
-        Get cumulative distribution
-        """
-    def get_distribution(self) -> typing.List[float]: 
-        """
-        Get distribution
-        """
-    def get_gate_list(self) -> typing.List[QuantumGateBase]: 
-        """
-        Get gate list
-        """
->>>>>>> 73104329
     def get_matrix(self) -> numpy.ndarray[numpy.complex128, _Shape[m, n]]: 
         """
         Get gate matrix
@@ -120,15 +105,15 @@
         """
     def is_Clifford(self) -> bool: 
         """
-        Check this gate is an element of Clifford group
+        Check this gate is element of Clifford group
         """
     def is_Gaussian(self) -> bool: 
         """
-        Check this gate is an element of Gaussian group
+        Check this gate is element of Gaussian group
         """
     def is_Pauli(self) -> bool: 
         """
-        Check this gate is an element of Pauli group
+        Check this gate is element of Pauli group
         """
     def is_commute(self, gate: QuantumGateBase) -> bool: 
         """
@@ -140,15 +125,8 @@
         """
     def is_parametric(self) -> bool: 
         """
-        Check this gate is a parametric gate
-        """
-<<<<<<< HEAD
-=======
-    def optimize_ProbablisticGate(self) -> None: 
-        """
-        Optimize probablisticGate
-        """
->>>>>>> 73104329
+        Check this gate is parametric gate
+        """
     def to_string(self) -> str: 
         """
         to string
