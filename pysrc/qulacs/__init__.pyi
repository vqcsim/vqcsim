--- conflicted
+++ resolved
@@ -45,10 +45,8 @@
     "QuantumGate_SingleParameter",
     "QuantumState",
     "QuantumStateBase",
-    "QuantumStateGpu",
     "SimulationResult",
     "StateVector",
-    "StateVectorGpu",
     "check_build_for_mpi",
     "circuit",
     "gate",
@@ -789,17 +787,10 @@
         Matrix Representation
         
         .. math::
-<<<<<<< HEAD
-            R_X(\\\\theta) = \\exp(i\\\\frac{\\\\theta}{2} X) =
-                \\\\begin{pmatrix}
-                \\cos(\\\\frac{\\\\theta}{2})  & i\\sin(\\\\frac{\\\\theta}{2}) \\\\\\\\
-                i\\sin(\\\\frac{\\\\theta}{2}) & \\cos(\\\\frac{\\\\theta}{2})
-=======
             R_X(\\theta) = \\exp(i\\frac{\\theta}{2} X) =
                 \\begin{pmatrix}
                 \\cos(\\frac{\\theta}{2})  & i\\sin(\\frac{\\theta}{2}) \\\\
                 i\\sin(\\frac{\\theta}{2}) & \\cos(\\frac{\\theta}{2})
->>>>>>> 28686224
                 \\end{pmatrix}
         """
 
@@ -812,17 +803,10 @@
         Matrix Representation
         
         .. math::
-<<<<<<< HEAD
-            R_Y(\\\\theta) = \\exp(i\\\\frac{\\\\theta}{2} Y) =
-                \\\\begin{pmatrix}
-                \\cos(\\\\frac{\\\\theta}{2})  & \\sin(\\\\frac{\\\\theta}{2}) \\\\\\\\
-                -\\sin(\\\\frac{\\\\theta}{2}) & \\cos(\\\\frac{\\\\theta}{2})
-=======
             R_Y(\\theta) = \\exp(i\\frac{\\theta}{2} Y) =
                 \\begin{pmatrix}
                 \\cos(\\frac{\\theta}{2})  & \\sin(\\frac{\\theta}{2}) \\\\
                 -\\sin(\\frac{\\theta}{2}) & \\cos(\\frac{\\theta}{2})
->>>>>>> 28686224
                 \\end{pmatrix}
         """
 
@@ -835,17 +819,10 @@
         Matrix Representation
         
         .. math::
-<<<<<<< HEAD
-            R_Z(\\\\theta) = \\exp(i\\\\frac{\\\\theta}{2} Z) =
-                \\\\begin{pmatrix}
-                e^{i\\\\frac{\\\\theta}{2}} & 0 \\\\\\\\
-                0 & e^{-i\\\\frac{\\\\theta}{2}}
-=======
             R_Z(\\theta) = \\exp(i\\frac{\\theta}{2} Z) =
                 \\begin{pmatrix}
                 e^{i\\frac{\\theta}{2}} & 0 \\\\
                 0 & e^{-i\\frac{\\theta}{2}}
->>>>>>> 28686224
                 \\end{pmatrix}
         """
 
@@ -858,17 +835,10 @@
         Matrix Representation
         
         .. math::
-<<<<<<< HEAD
-            R_X(\\\\theta) = \\exp(i\\\\frac{\\\\theta}{2} X) =
-                \\\\begin{pmatrix}
-                \\cos(\\\\frac{\\\\theta}{2})  & i\\sin(\\\\frac{\\\\theta}{2}) \\\\\\\\
-                i\\sin(\\\\frac{\\\\theta}{2}) & \\cos(\\\\frac{\\\\theta}{2})
-=======
             R_X(\\theta) = \\exp(i\\frac{\\theta}{2} X) =
                 \\begin{pmatrix}
                 \\cos(\\frac{\\theta}{2})  & i\\sin(\\frac{\\theta}{2}) \\\\
                 i\\sin(\\frac{\\theta}{2}) & \\cos(\\frac{\\theta}{2})
->>>>>>> 28686224
                 \\end{pmatrix}
         """
 
@@ -881,17 +851,10 @@
         Matrix Representation
         
         .. math::
-<<<<<<< HEAD
-            R_Y(\\\\theta) = \\exp(i\\\\frac{\\\\theta}{2} Y) =
-                \\\\begin{pmatrix}
-                \\cos(\\\\frac{\\\\theta}{2})  & \\sin(\\\\frac{\\\\theta}{2}) \\\\\\\\
-                -\\sin(\\\\frac{\\\\theta}{2}) & \\cos(\\\\frac{\\\\theta}{2})
-=======
             R_Y(\\theta) = \\exp(i\\frac{\\theta}{2} Y) =
                 \\begin{pmatrix}
                 \\cos(\\frac{\\theta}{2})  & \\sin(\\frac{\\theta}{2}) \\\\
                 -\\sin(\\frac{\\theta}{2}) & \\cos(\\frac{\\theta}{2})
->>>>>>> 28686224
                 \\end{pmatrix}
         """
 
@@ -904,17 +867,10 @@
         Matrix Representation
         
         .. math::
-<<<<<<< HEAD
-            R_Z(\\\\theta) = \\exp(i\\\\frac{\\\\theta}{2} Z) =
-                \\\\begin{pmatrix}
-                e^{i\\\\frac{\\\\theta}{2}} & 0 \\\\\\\\
-                0 & e^{-i\\\\frac{\\\\theta}{2}}
-=======
             R_Z(\\theta) = \\exp(i\\frac{\\theta}{2} Z) =
                 \\begin{pmatrix}
                 e^{i\\frac{\\theta}{2}} & 0 \\\\
                 0 & e^{-i\\frac{\\theta}{2}}
->>>>>>> 28686224
                 \\end{pmatrix}
         """
 
@@ -927,17 +883,10 @@
         Matrix Representation
         
         .. math::
-<<<<<<< HEAD
-            RotX(\\\\theta) = \\exp(-i\\\\frac{\\\\theta}{2} X) =
-                \\\\begin{pmatrix}
-                \\cos(\\\\frac{\\\\theta}{2})  & -i\\sin(\\\\frac{\\\\theta}{2}) \\\\\\\\
-                -i\\sin(\\\\frac{\\\\theta}{2}) & \\cos(\\\\frac{\\\\theta}{2})
-=======
             RotX(\\theta) = \\exp(-i\\frac{\\theta}{2} X) =
                 \\begin{pmatrix}
                 \\cos(\\frac{\\theta}{2})  & -i\\sin(\\frac{\\theta}{2}) \\\\
                 -i\\sin(\\frac{\\theta}{2}) & \\cos(\\frac{\\theta}{2})
->>>>>>> 28686224
                 \\end{pmatrix}
         """
 
@@ -950,17 +899,10 @@
         Matrix Representation
         
         .. math::
-<<<<<<< HEAD
-            RotY(\\\\theta) = \\exp(-i\\\\frac{\\\\theta}{2} Y) =
-                \\\\begin{pmatrix}
-                \\cos(\\\\frac{\\\\theta}{2})  & -\\sin(\\\\frac{\\\\theta}{2}) \\\\\\\\
-                \\sin(\\\\frac{\\\\theta}{2}) & \\cos(\\\\frac{\\\\theta}{2})
-=======
             RotY(\\theta) = \\exp(-i\\frac{\\theta}{2} Y) =
                 \\begin{pmatrix}
                 \\cos(\\frac{\\theta}{2})  & -\\sin(\\frac{\\theta}{2}) \\\\
                 \\sin(\\frac{\\theta}{2}) & \\cos(\\frac{\\theta}{2})
->>>>>>> 28686224
                 \\end{pmatrix}
         """
 
@@ -973,17 +915,10 @@
         Matrix Representation
         
         .. math::
-<<<<<<< HEAD
-            RotZ(\\\\theta) = \\exp(-i\\\\frac{\\\\theta}{2} Z) =
-                \\\\begin{pmatrix}
-                e^{-i\\\\frac{\\\\theta}{2}} & 0 \\\\\\\\
-                0 & e^{i\\\\frac{\\\\theta}{2}}
-=======
             RotZ(\\theta) = \\exp(-i\\frac{\\theta}{2} Z) =
                 \\begin{pmatrix}
                 e^{-i\\frac{\\theta}{2}} & 0 \\\\
                 0 & e^{i\\frac{\\theta}{2}}
->>>>>>> 28686224
                 \\end{pmatrix}
         """
 
@@ -1600,152 +1535,6 @@
 class QuantumStateBase:
     pass
 
-class QuantumStateGpu(QuantumStateBase):
-    @typing.overload
-    def __init__(self, qubit_count: int) -> None:
-        """
-        Constructor
-        """
-
-    @typing.overload
-    def __init__(self, qubit_count: int, device_number: int) -> None:
-        """
-        Constructor
-        """
-
-    def __str__(self) -> str:
-        """
-        to string
-        """
-
-    def add_state(self, state: QuantumStateBase) -> None:
-        """
-        Add state vector to this state
-        """
-
-    def allocate_buffer(self) -> QuantumStateBase:
-        """
-        Allocate buffer with the same size
-        """
-
-    def copy(self) -> QuantumStateGpu:
-        """
-        Create copied insntace
-        """
-
-    def get_classical_value(self, index: int) -> int:
-        """
-        Get classical value
-        """
-
-    def get_device_name(self) -> str:
-        """
-        Get allocated device name
-        """
-
-    def get_entropy(self) -> float:
-        """
-        Get entropy
-        """
-
-    def get_marginal_probability(self, measured_values: list[int]) -> float:
-        """
-        Get merginal probability for measured values
-        """
-
-    def get_qubit_count(self) -> int:
-        """
-        Get qubit count
-        """
-
-    def get_squared_norm(self) -> float:
-        """
-        Get squared norm
-        """
-
-    def get_vector(self) -> numpy.ndarray:
-        """
-        Get state vector
-        """
-
-    def get_zero_probability(self, index: int) -> float:
-        """
-        Get probability with which we obtain 0 when we measure a qubit
-        """
-
-    @typing.overload
-    def load(self, state: QuantumStateBase) -> None:
-        """
-        Load quantum state vector
-        """
-
-    @typing.overload
-    def load(self, state: list[complex]) -> None:
-        """
-        Load quantum state vector represented as a list
-        """
-
-    def multiply_coef(self, coef: complex) -> None:
-        """
-        Multiply coefficient to this state
-        """
-
-    def multiply_elementwise_function(
-        self, func: typing.Callable[[int], complex]
-    ) -> None:
-        """
-        Multiply elementwise function
-        """
-
-    def normalize(self, squared_norm: float) -> None:
-        """
-        Normalize quantum state
-        """
-
-    @typing.overload
-    def sampling(self, sampling_count: int) -> list[int]:
-        """
-        Sampling measurement results
-        """
-
-    @typing.overload
-    def sampling(self, sampling_count: int, random_seed: int) -> list[int]:
-        """
-        Sampling measurement results
-        """
-
-    @typing.overload
-    def set_Haar_random_state(self) -> None:
-        """
-        Set Haar random state
-        """
-
-    @typing.overload
-    def set_Haar_random_state(self, seed: int) -> None:
-        """
-        Set Haar random state
-        """
-
-    def set_classical_value(self, index: int, value: int) -> None:
-        """
-        Set classical value
-        """
-
-    def set_computational_basis(self, comp_basis: int) -> None:
-        """
-        Set state to computational basis
-        """
-
-    def set_zero_state(self) -> None:
-        """
-        Set state to |0>
-        """
-
-    def to_string(self) -> str:
-        """
-        to string
-        """
-
 class SimulationResult:
     def get_count(self) -> int:
         """
@@ -1767,11 +1556,6 @@
     StateVector
     """
 
-def StateVectorGpu(arg0: int) -> QuantumStateGpu:
-    """
-    StateVectorGpu
-    """
-
 def check_build_for_mpi() -> bool: ...
 def to_general_quantum_operator(
     gate: QuantumGateBase, qubits: int, tol: float
